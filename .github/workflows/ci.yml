--- conflicted
+++ resolved
@@ -408,17 +408,13 @@
         run: |
           sudo sed -i bak "s/localhost/localhost $(hostname)/" /etc/hosts
           dscacheutil -flushcache
-<<<<<<< HEAD
-          sudo diskutil eraseDisk APFS tmp_aeron_dir $(hdiutil attach -nomount ram://$((2 * 1024 * 20)))
+          sudo diskutil eraseDisk APFS tmp_aeron_dir $(hdiutil attach -nomount ram://$((2 * 1024 * 60)))
       - name: Configure OS params
         run: |
           sudo sysctl -w kern.ipc.maxsockbuf=4194304
           sudo sysctl -w net.inet.tcp.sendspace=2097152
           sudo sysctl -w net.inet.tcp.recvspace=2097152
           sudo sysctl -w net.inet.udp.maxdgram=65536
-=======
-          sudo diskutil eraseDisk APFS tmp_aeron_dir $(hdiutil attach -nomount ram://$((2 * 1024 * 60)))
->>>>>>> 5479633e
       - name: Build
         run: cppbuild/cppbuild --c-warnings-as-errors --cxx-warnings-as-errors --cxx-hide-deprecation-message
       - name: Remove small temp file system
