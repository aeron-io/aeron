--- conflicted
+++ resolved
@@ -234,7 +234,6 @@
     ERROR_FRAMES_SENT(39, "Error Frames sent"),
 
     /**
-<<<<<<< HEAD
      * A count of the number of publications that have been revoked.
      */
     PUBLICATIONS_REVOKED(40, "Publications Revoked"),
@@ -242,12 +241,12 @@
     /**
      * A count of the number of publication images that have been revoked.
      */
-    PUBLICATION_IMAGES_REVOKED(41, "Publication Images Revoked");
-=======
+    PUBLICATION_IMAGES_REVOKED(41, "Publication Images Revoked"),
+
+    /**
      * A count of the number of images that have been rejected.
      */
-    IMAGES_REJECTED(40, "Images rejected");
->>>>>>> e7e4cc48
+    IMAGES_REJECTED(42, "Images rejected");
 
     /**
      * All system counters have the same type id, i.e. system counters are the same type. Other types can exist.
