--- conflicted
+++ resolved
@@ -936,11 +936,7 @@
     public static final String FLOW_CONTROL_RECEIVER_TIMEOUT_PROP_NAME = "aeron.flow.control.receiver.timeout";
 
     /**
-<<<<<<< HEAD
-     *
-=======
      * Property name for default retransmit receiver window multiple used by the unicast flow control strategy.
->>>>>>> 12934dad
      */
     @Config(defaultType = DefaultType.INT, defaultInt = 16)
     public static final String UNICAST_FLOW_CONTROL_RETRANSMIT_RECEIVER_WINDOW_MULTIPLE_PROP_NAME =
