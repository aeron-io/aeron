--- conflicted
+++ resolved
@@ -23,7 +23,11 @@
 import io.aeron.logbuffer.FrameDescriptor;
 import io.aeron.logbuffer.LogBufferDescriptor;
 import io.aeron.logbuffer.LogBufferUnblocker;
-import io.aeron.protocol.*;
+import io.aeron.protocol.DataHeaderFlyweight;
+import io.aeron.protocol.ErrorFlyweight;
+import io.aeron.protocol.RttMeasurementFlyweight;
+import io.aeron.protocol.SetupFlyweight;
+import io.aeron.protocol.StatusMessageFlyweight;
 import org.agrona.CloseHelper;
 import org.agrona.ErrorHandler;
 import org.agrona.collections.ArrayListUtil;
@@ -41,13 +45,8 @@
 
 import static io.aeron.driver.Configuration.PUBLICATION_HEARTBEAT_TIMEOUT_NS;
 import static io.aeron.driver.Configuration.PUBLICATION_SETUP_TIMEOUT_NS;
-<<<<<<< HEAD
 import static io.aeron.driver.TermCleaner.TERM_CLEANUP_BLOCK_LENGTH;
 import static io.aeron.driver.TermCleaner.blockStartPosition;
-import static io.aeron.driver.status.SystemCounterDescriptor.*;
-import static io.aeron.logbuffer.LogBufferDescriptor.*;
-import static io.aeron.logbuffer.TermScanner.*;
-=======
 import static io.aeron.driver.status.SystemCounterDescriptor.HEARTBEATS_SENT;
 import static io.aeron.driver.status.SystemCounterDescriptor.RETRANSMITS_SENT;
 import static io.aeron.driver.status.SystemCounterDescriptor.RETRANSMITTED_BYTES;
@@ -65,7 +64,6 @@
 import static io.aeron.logbuffer.TermScanner.available;
 import static io.aeron.logbuffer.TermScanner.padding;
 import static io.aeron.logbuffer.TermScanner.scanForAvailability;
->>>>>>> 12934dad
 import static io.aeron.protocol.DataHeaderFlyweight.BEGIN_AND_END_FLAGS;
 import static io.aeron.protocol.DataHeaderFlyweight.BEGIN_END_AND_EOS_FLAGS;
 import static io.aeron.protocol.StatusMessageFlyweight.END_OF_STREAM_FLAG;
@@ -760,28 +758,11 @@
                     minConsumerPosition = Math.min(minConsumerPosition, spyPosition.getVolatile());
                 }
 
-<<<<<<< HEAD
                 workCount += cleanBufferTo(minConsumerPosition - termBufferLength);
+
                 final long newLimitPosition = minConsumerPosition + termWindowLength;
                 if (newLimitPosition >= tripLimit)
                 {
-                    final long cleanPosition = this.cleanPosition;
-                    final int cleanOffset = (int)(cleanPosition & termLengthMask);
-                    final long termBaseCleanPosition = cleanPosition - cleanOffset;
-                    final long termBaseNewLimitPosition = newLimitPosition - (newLimitPosition & termLengthMask);
-                    final long wrapAroundGap = termBaseNewLimitPosition - termBaseCleanPosition;
-                    final long maxWrapAroundGap = (long)termBufferLength << 1;
-                    if (wrapAroundGap < maxWrapAroundGap || (wrapAroundGap == maxWrapAroundGap && 0 != cleanOffset))
-                    {
-                        publisherLimit.setRelease(newLimitPosition);
-                        tripLimit = newLimitPosition + mtuLength;
-                        workCount++;
-                    }
-=======
-                final long newLimitPosition = minConsumerPosition + termWindowLength;
-                if (newLimitPosition > publisherLimit.get())
-                {
-                    cleanBufferTo(minConsumerPosition - termBufferLength);
                     final long cleanPosition = this.cleanPosition;
                     final int dirtyTermId =
                         computeTermIdFromPosition(cleanPosition, positionBitsToShift, initialTermId);
@@ -791,9 +772,9 @@
                     if (termGap < 2 || (2 == termGap && 0 != (int)(cleanPosition & termLengthMask)))
                     {
                         publisherLimit.setRelease(newLimitPosition);
+                        tripLimit = newLimitPosition + mtuLength;
+                        workCount++;
                     }
-                    workCount = 1;
->>>>>>> 12934dad
                 }
             }
             else if (publisherLimit.get() > senderPosition)
@@ -805,7 +786,7 @@
                 }
                 publisherLimit.setRelease(senderPosition);
                 tripLimit = senderPosition;
-                workCount = 1;
+                workCount++;
             }
         }
 
@@ -887,7 +868,7 @@
 
             final int flags =
                 (isSendResponseSetupFlag() ? SetupFlyweight.SEND_RESPONSE_SETUP_FLAG : 0) |
-                (hasGroupSemantics() ? SetupFlyweight.GROUP_FLAG : 0);
+                    (hasGroupSemantics() ? SetupFlyweight.GROUP_FLAG : 0);
 
             setupBuffer.clear();
             setupHeader
