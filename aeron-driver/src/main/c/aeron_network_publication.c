/*
 * Copyright 2014-2025 Real Logic Limited.
 *
 * Licensed under the Apache License, Version 2.0 (the "License");
 * you may not use this file except in compliance with the License.
 * You may obtain a copy of the License at
 *
 * https://www.apache.org/licenses/LICENSE-2.0
 *
 * Unless required by applicable law or agreed to in writing, software
 * distributed under the License is distributed on an "AS IS" BASIS,
 * WITHOUT WARRANTIES OR CONDITIONS OF ANY KIND, either express or implied.
 * See the License for the specific language governing permissions and
 * limitations under the License.
 */

#include "util/aeron_netutil.h"
#if defined(__linux__)
#define _BSD_SOURCE
#define _GNU_SOURCE
#endif

#include <errno.h>
#include <string.h>
#include <inttypes.h>
#include "aeron_socket.h"
#include "concurrent/aeron_term_scanner.h"
#include "util/aeron_error.h"
#include "aeron_network_publication.h"
#include "aeron_alloc.h"
#include "media/aeron_send_channel_endpoint.h"
#include "aeron_driver_conductor.h"
#include "concurrent/aeron_logbuffer_unblocker.h"
#include "agent/aeron_driver_agent.h"

#if !defined(HAVE_STRUCT_MMSGHDR)
struct mmsghdr
{
    struct msghdr msg_hdr;
    unsigned int msg_len;
};
#endif

static inline bool aeron_network_publication_liveness_on_remote_close(
    aeron_network_publication_t *publication,
    int64_t receiver_id)
{
    int64_t missing_value = publication->receiver_liveness_tracker.initial_value;
    return missing_value != aeron_int64_counter_map_remove(&publication->receiver_liveness_tracker, receiver_id);
}

static inline int aeron_network_publication_liveness_on_status_message(
    aeron_network_publication_t *publication,
    int64_t receiver_id,
    int64_t time_ns)
{
    if (aeron_int64_counter_map_put(&publication->receiver_liveness_tracker, receiver_id, time_ns, NULL) < 0)
    {
        AERON_APPEND_ERR("%s", "");
        return -1;
    }

    return 0;
}

static inline bool aeron_network_publication_liveness_is_expired(
    void *clientd,
    int64_t receiver_id,
    int64_t last_sm_time_ns)
{
    int64_t *expiry_time_ns = (int64_t *)clientd;
    return last_sm_time_ns <= *expiry_time_ns;
}

static inline void aeron_network_publication_liveness_on_idle(
    aeron_network_publication_t *publication,
    int64_t time_ns,
    int64_t timeout_ns)
{
    const int64_t expiry_time_ns = time_ns - timeout_ns;
    aeron_int64_counter_map_remove_if(
        &publication->receiver_liveness_tracker,
        aeron_network_publication_liveness_is_expired,
        (void *)&expiry_time_ns);
}

static void aeron_network_publication_update_has_receivers(
    aeron_network_publication_t *publication,
    const int64_t now_ns)
{
    aeron_network_publication_liveness_on_idle(publication, now_ns, publication->connection_timeout_ns);
    const bool is_live = 0 != publication->receiver_liveness_tracker.size;

    bool has_receivers;
    AERON_GET_ACQUIRE(has_receivers, publication->has_receivers);
    if (is_live != has_receivers)
    {
        AERON_SET_RELEASE(publication->has_receivers, is_live);
    }
}

int aeron_network_publication_create(
    aeron_network_publication_t **publication,
    aeron_send_channel_endpoint_t *endpoint,
    aeron_driver_context_t *context,
    int64_t registration_id,
    int32_t session_id,
    int32_t stream_id,
    int32_t initial_term_id,
    aeron_position_t *pub_pos_position,
    aeron_position_t *pub_lmt_position,
    aeron_position_t *snd_pos_position,
    aeron_position_t *snd_lmt_position,
    aeron_atomic_counter_t *snd_bpe_counter,
    aeron_flow_control_strategy_t *flow_control_strategy,
    aeron_driver_uri_publication_params_t *params,
    bool is_exclusive,
    aeron_system_counters_t *system_counters)
{
    aeron_network_publication_t *_pub = NULL;
    const uint64_t log_length = aeron_logbuffer_compute_log_length(params->term_length, context->file_page_size);

    *publication = NULL;

    if (aeron_driver_context_run_storage_checks(context, log_length) < 0)
    {
        return -1;
    }

    if (aeron_alloc((void **)&_pub, sizeof(aeron_network_publication_t)) < 0)
    {
        AERON_APPEND_ERR("%s", "Could not allocate network publication");
        return -1;
    }

    char path[AERON_MAX_PATH];
    int path_length = aeron_network_publication_location(path, sizeof(path), context->aeron_dir, registration_id);
    if (path_length < 0)
    {
        AERON_APPEND_ERR("%s", "Could not resolve network publication file path");
        aeron_free(_pub);
        return -1;
    }

    _pub->log_file_name = NULL;
    if (aeron_alloc((void **)(&_pub->log_file_name), (size_t)path_length + 1) < 0)
    {
        AERON_APPEND_ERR("%s", "Could not allocate network publication log_file_name");
        aeron_free(_pub);
        return -1;
    }

    int64_t *retransmit_overflow_counter = aeron_system_counter_addr(
        system_counters, AERON_SYSTEM_COUNTER_RETRANSMIT_OVERFLOW);

    bool has_group_semantics = aeron_udp_channel_has_group_semantics(endpoint->conductor_fields.udp_channel);

    if (aeron_retransmit_handler_init(
        &_pub->retransmit_handler,
        aeron_system_counter_addr(system_counters, AERON_SYSTEM_COUNTER_INVALID_PACKETS),
        context->retransmit_unicast_delay_ns,
        context->retransmit_unicast_linger_ns,
        has_group_semantics,
        params->has_max_resend ? params->max_resend : context->max_resend,
        retransmit_overflow_counter) < 0)
    {
        aeron_free(_pub->log_file_name);
        aeron_free(_pub);
        AERON_APPEND_ERR(
            "Could not init network publication retransmit handler, delay: %" PRIu64 ", linger: %" PRIu64,
            context->retransmit_unicast_delay_ns,
            context->retransmit_unicast_linger_ns);
        return -1;
    }

    if (context->raw_log_map_func(
        &_pub->mapped_raw_log, path, params->is_sparse, params->term_length, context->file_page_size) < 0)
    {
        aeron_free(_pub->log_file_name);
        aeron_free(_pub);
        AERON_APPEND_ERR("error mapping network raw log: %s", path);
        return -1;
    }

    _pub->mapped_bytes_counter = aeron_system_counter_addr(
        system_counters, AERON_SYSTEM_COUNTER_BYTES_CURRENTLY_MAPPED);
    aeron_counter_get_and_add_release(_pub->mapped_bytes_counter, (int64_t) log_length);

    _pub->raw_log_close_func = context->raw_log_close_func;
    _pub->raw_log_free_func = context->raw_log_free_func;
    _pub->log.untethered_subscription_state_change = context->log.untethered_subscription_on_state_change;
    _pub->log.resend = context->log.resend;

    strncpy(_pub->log_file_name, path, (size_t)path_length);
    _pub->log_file_name[path_length] = '\0';
    _pub->log_file_name_length = (size_t)path_length;
    _pub->log_meta_data = (aeron_logbuffer_metadata_t *)(_pub->mapped_raw_log.log_meta_data.addr);

    if (params->has_position)
    {
        int32_t term_id = params->term_id;
        int32_t term_count = aeron_logbuffer_compute_term_count(term_id, initial_term_id);
        size_t active_index = aeron_logbuffer_index_by_term_count(term_count);

        _pub->log_meta_data->term_tail_counters[active_index] =
            (term_id * (INT64_C(1) << 32)) | (int64_t)params->term_offset;

        for (int i = 1; i < AERON_LOGBUFFER_PARTITION_COUNT; i++)
        {
            int32_t expected_term_id = (term_id + i) - AERON_LOGBUFFER_PARTITION_COUNT;
            active_index = (active_index + 1) % AERON_LOGBUFFER_PARTITION_COUNT;
            _pub->log_meta_data->term_tail_counters[active_index] = expected_term_id * (INT64_C(1) << 32);
        }

        _pub->log_meta_data->active_term_count = term_count;
    }
    else
    {
        _pub->log_meta_data->term_tail_counters[0] = initial_term_id * (INT64_C(1) << 32);
        for (int i = 1; i < AERON_LOGBUFFER_PARTITION_COUNT; i++)
        {
            int32_t expected_term_id = (initial_term_id + i) - AERON_LOGBUFFER_PARTITION_COUNT;
            _pub->log_meta_data->term_tail_counters[i] = expected_term_id * (INT64_C(1) << 32);
        }

        _pub->log_meta_data->active_term_count = 0;
    }

    // Called from conductor thread...
    int64_t now_ns = aeron_clock_cached_nano_time(context->cached_clock);

    aeron_logbuffer_metadata_init(
        _pub->mapped_raw_log.log_meta_data.addr,
        INT64_MAX,
        0,
        0,
        registration_id,
        initial_term_id,
        (int32_t)params->mtu_length,
        (int32_t)params->term_length,
        (int32_t)context->file_page_size,
        (int32_t)params->publication_window_length,
        0,
        (int32_t)endpoint->conductor_fields.udp_channel->socket_sndbuf_length,
        (int32_t)context->os_buffer_lengths.default_so_sndbuf,
        (int32_t)context->os_buffer_lengths.max_so_sndbuf,
        (int32_t)endpoint->conductor_fields.udp_channel->socket_rcvbuf_length,
        (int32_t)context->os_buffer_lengths.default_so_rcvbuf,
        (int32_t)context->os_buffer_lengths.max_so_rcvbuf,
        (int32_t)params->max_resend,
        session_id,
        stream_id,
        (int64_t)params->entity_tag,
        (int64_t)params->response_correlation_id,
        (int64_t)params->linger_timeout_ns,
        (int64_t)params->untethered_window_limit_timeout_ns,
        (int64_t)params->untethered_resting_timeout_ns,
        (uint8_t)has_group_semantics,
        (uint8_t)params->is_response,
        (uint8_t)false,
        (uint8_t)false,
        (uint8_t)params->is_sparse,
        (uint8_t)params->signal_eos,
        (uint8_t)params->spies_simulate_connection,
        (uint8_t)false);

    _pub->endpoint = endpoint;
    _pub->flow_control = flow_control_strategy;
    // Will be called from sender thread.
    _pub->cached_clock = context->sender_cached_clock;
    _pub->conductor_fields.subscribable.array = NULL;
    _pub->conductor_fields.subscribable.length = 0;
    _pub->conductor_fields.subscribable.capacity = 0;
    _pub->conductor_fields.subscribable.add_position_hook_func = aeron_network_publication_add_subscriber_hook;
    _pub->conductor_fields.subscribable.remove_position_hook_func = aeron_network_publication_remove_subscriber_hook;
    _pub->conductor_fields.subscribable.clientd = _pub;
    _pub->conductor_fields.managed_resource.registration_id = registration_id;
    _pub->conductor_fields.managed_resource.clientd = _pub;
    _pub->conductor_fields.managed_resource.incref = aeron_network_publication_incref;
    _pub->conductor_fields.managed_resource.decref = aeron_network_publication_decref;
    _pub->conductor_fields.has_reached_end_of_life = false;
    _pub->conductor_fields.clean_position = 0;
    _pub->conductor_fields.state = AERON_NETWORK_PUBLICATION_STATE_ACTIVE;
    _pub->conductor_fields.refcnt = 1;
    _pub->conductor_fields.time_of_last_activity_ns = now_ns;
    _pub->conductor_fields.last_snd_pos = 0;
    _pub->session_id = session_id;
    _pub->stream_id = stream_id;
    _pub->pub_lmt_position.counter_id = pub_lmt_position->counter_id;
    _pub->pub_lmt_position.value_addr = pub_lmt_position->value_addr;
    _pub->pub_pos_position.counter_id = pub_pos_position->counter_id;
    _pub->pub_pos_position.value_addr = pub_pos_position->value_addr;
    _pub->snd_pos_position.counter_id = snd_pos_position->counter_id;
    _pub->snd_pos_position.value_addr = snd_pos_position->value_addr;
    _pub->snd_lmt_position.counter_id = snd_lmt_position->counter_id;
    _pub->snd_lmt_position.value_addr = snd_lmt_position->value_addr;
    _pub->snd_bpe_counter.counter_id = snd_bpe_counter->counter_id;
    _pub->snd_bpe_counter.value_addr = snd_bpe_counter->value_addr;
    _pub->tag = params->entity_tag;
    _pub->initial_term_id = initial_term_id;
    _pub->starting_term_id = params->has_position ? params->term_id : initial_term_id;
    _pub->starting_term_offset = params->has_position ? params->term_offset : 0;
    _pub->term_buffer_length = _pub->log_meta_data->term_length;
    _pub->term_length_mask = (int32_t)params->term_length - 1;
    _pub->position_bits_to_shift = (size_t)aeron_number_of_trailing_zeroes((int32_t)params->term_length);
    _pub->mtu_length = params->mtu_length;
    _pub->max_messages_per_send = context->network_publication_max_messages_per_send;
    _pub->current_messages_per_send = _pub->max_messages_per_send;
    _pub->term_window_length = params->publication_window_length;
    _pub->linger_timeout_ns = (int64_t)params->linger_timeout_ns;
    _pub->untethered_window_limit_timeout_ns = (int64_t)params->untethered_window_limit_timeout_ns;
    _pub->untethered_resting_timeout_ns = (int64_t)params->untethered_resting_timeout_ns;
    _pub->unblock_timeout_ns = (int64_t)context->publication_unblock_timeout_ns;
    _pub->connection_timeout_ns = (int64_t)context->publication_connection_timeout_ns;
    _pub->time_of_last_data_or_heartbeat_ns = now_ns - AERON_NETWORK_PUBLICATION_HEARTBEAT_TIMEOUT_NS - 1;
    _pub->time_of_last_setup_ns = now_ns - AERON_NETWORK_PUBLICATION_SETUP_TIMEOUT_NS - 1;
    _pub->status_message_deadline_ns = params->spies_simulate_connection ?
        now_ns : now_ns + (int64_t)context->publication_connection_timeout_ns;
    _pub->is_exclusive = is_exclusive;
    _pub->spies_simulate_connection = params->spies_simulate_connection;
    _pub->signal_eos = params->signal_eos;
    _pub->is_setup_elicited = false;
    _pub->has_receivers = false;
    _pub->has_spies = false;
    _pub->is_connected = false;
    _pub->is_end_of_stream = false;
    _pub->track_sender_limits = false;
    _pub->has_sender_released = false;
    _pub->has_received_unicast_eos = false;

    _pub->short_sends_counter = aeron_system_counter_addr(system_counters, AERON_SYSTEM_COUNTER_SHORT_SENDS);
    _pub->heartbeats_sent_counter = aeron_system_counter_addr(system_counters, AERON_SYSTEM_COUNTER_HEARTBEATS_SENT);
    _pub->sender_flow_control_limits_counter = aeron_system_counter_addr(
        system_counters, AERON_SYSTEM_COUNTER_SENDER_FLOW_CONTROL_LIMITS);
    _pub->retransmits_sent_counter = aeron_system_counter_addr(system_counters, AERON_SYSTEM_COUNTER_RETRANSMITS_SENT);
    _pub->retransmitted_bytes_counter =
        aeron_system_counter_addr(system_counters, AERON_SYSTEM_COUNTER_RETRANSMITTED_BYTES);
    _pub->unblocked_publications_counter = aeron_system_counter_addr(
        system_counters, AERON_SYSTEM_COUNTER_UNBLOCKED_PUBLICATIONS);

    _pub->conductor_fields.last_snd_pos = aeron_counter_get_plain(_pub->snd_pos_position.value_addr);
    _pub->conductor_fields.clean_position = _pub->conductor_fields.last_snd_pos;

    _pub->endpoint_address.ss_family = AF_UNSPEC;
    _pub->is_response = AERON_UDP_CHANNEL_CONTROL_MODE_RESPONSE == endpoint->conductor_fields.udp_channel->control_mode;
    _pub->response_correlation_id = params->response_correlation_id;

    aeron_int64_counter_map_init(&_pub->receiver_liveness_tracker, AERON_NULL_VALUE, 16, 0.6f);

    *publication = _pub;

    return 0;
}

void aeron_network_publication_close(
    aeron_counters_manager_t *counters_manager, aeron_network_publication_t *publication)
{
    if (NULL != publication)
    {
        aeron_subscribable_t *subscribable = &publication->conductor_fields.subscribable;

        aeron_counters_manager_free(counters_manager, publication->pub_pos_position.counter_id);
        aeron_counters_manager_free(counters_manager, publication->pub_lmt_position.counter_id);
        aeron_counters_manager_free(counters_manager, publication->snd_pos_position.counter_id);
        aeron_counters_manager_free(counters_manager, publication->snd_lmt_position.counter_id);
        aeron_counters_manager_free(counters_manager, publication->snd_bpe_counter.counter_id);

        for (size_t i = 0, length = subscribable->length; i < length; i++)
        {
            aeron_counters_manager_free(counters_manager, subscribable->array[i].counter_id);
        }

        aeron_free(subscribable->array);
        publication->conductor_fields.managed_resource.clientd = NULL;
        aeron_int64_counter_map_delete(&publication->receiver_liveness_tracker);

        aeron_retransmit_handler_close(&publication->retransmit_handler);
        publication->flow_control->fini(publication->flow_control);
    }
}

bool aeron_network_publication_free(aeron_network_publication_t *publication)
{
    if (NULL == publication)
    {
        return true;
    }

    if (!publication->raw_log_free_func(&publication->mapped_raw_log, publication->log_file_name))
    {
         return false;
    }

    aeron_counter_get_and_add_release(
        publication->mapped_bytes_counter, -((int64_t) publication->mapped_raw_log.mapped_file.length));

    aeron_free(publication->log_file_name);
    aeron_free(publication);

    return true;
}

static int aeron_network_publication_do_send(
    aeron_network_publication_t *publication,
    struct iovec *iov,
    size_t iov_length,
    int64_t *bytes_sent)
{
    if (publication->is_response)
    {
        if (AF_UNSPEC != publication->endpoint_address.ss_family)
        {
            return aeron_send_channel_send_endpoint_address(
                publication->endpoint, &publication->endpoint_address, iov, iov_length, bytes_sent);
        }
        else
        {
            return 0;
        }
    }
    else
    {
        return aeron_send_channel_send(publication->endpoint, iov, iov_length, bytes_sent);
    }
}

int aeron_network_publication_setup_message_check(
    aeron_network_publication_t *publication, int64_t now_ns, int32_t active_term_id, int32_t term_offset)
{
    int result = 0;
    int64_t bytes_sent = 0;

    if (now_ns > (publication->time_of_last_setup_ns + AERON_NETWORK_PUBLICATION_SETUP_TIMEOUT_NS))
    {
        uint8_t setup_buffer[sizeof(aeron_setup_header_t)];
        aeron_setup_header_t *setup_header = (aeron_setup_header_t *)setup_buffer;
        struct iovec iov;

        uint8_t send_response_flag = (!publication->is_response && AERON_NULL_VALUE != publication->response_correlation_id) ?
            AERON_SETUP_HEADER_SEND_RESPONSE_FLAG : 0;
        uint8_t group_flag = publication->retransmit_handler.has_group_semantics ? AERON_SETUP_HEADER_GROUP_FLAG : 0;

        setup_header->frame_header.frame_length = sizeof(aeron_setup_header_t);
        setup_header->frame_header.version = AERON_FRAME_HEADER_VERSION;
        setup_header->frame_header.flags = 0;
        setup_header->frame_header.type = AERON_HDR_TYPE_SETUP;
        setup_header->frame_header.flags = send_response_flag | group_flag;
        setup_header->term_offset = term_offset;
        setup_header->session_id = publication->session_id;
        setup_header->stream_id = publication->stream_id;
        setup_header->initial_term_id = publication->initial_term_id;
        setup_header->active_term_id = active_term_id;
        setup_header->term_length = publication->term_length_mask + 1;
        setup_header->mtu = (int32_t)publication->mtu_length;
        setup_header->ttl = publication->endpoint->conductor_fields.udp_channel->multicast_ttl;

        iov.iov_base = setup_buffer;
        iov.iov_len = sizeof(aeron_setup_header_t);

        if (publication->is_setup_elicited)
        {
            publication->flow_control->on_setup(
                publication->flow_control->state,
                setup_buffer,
                sizeof(aeron_setup_header_t),
                now_ns,
                *publication->snd_lmt_position.value_addr,
                publication->position_bits_to_shift,
                *publication->snd_pos_position.value_addr);
        }

        if (0 <= (result = aeron_network_publication_do_send(publication, &iov, 1, &bytes_sent)))
        {
            if (bytes_sent < (int64_t)iov.iov_len && !aeron_is_acceptable_socket_error())
            {
                aeron_counter_increment(publication->short_sends_counter);
            }
        }

        publication->time_of_last_setup_ns = now_ns;

        if (publication->has_receivers)
        {
            publication->is_setup_elicited = false;
        }
    }

    return result;
}

int aeron_network_publication_heartbeat_message_check(
    aeron_network_publication_t *publication,
    int64_t now_ns,
    int32_t active_term_id,
    int32_t term_offset,
    bool signal_end_of_stream)
{
    int result = 0;
    int64_t bytes_sent = 0;

    if (publication->has_initial_connection &&
        now_ns > (publication->time_of_last_data_or_heartbeat_ns + AERON_NETWORK_PUBLICATION_HEARTBEAT_TIMEOUT_NS))
    {
        uint8_t heartbeat_buffer[sizeof(aeron_data_header_t)];
        aeron_data_header_t *data_header = (aeron_data_header_t *)heartbeat_buffer;
        struct iovec iov;

        data_header->frame_header.frame_length = 0;
        data_header->frame_header.version = AERON_FRAME_HEADER_VERSION;
        data_header->frame_header.flags = AERON_DATA_HEADER_BEGIN_FLAG | AERON_DATA_HEADER_END_FLAG;
        data_header->frame_header.type = AERON_HDR_TYPE_DATA;
        data_header->term_offset = term_offset;
        data_header->session_id = publication->session_id;
        data_header->stream_id = publication->stream_id;
        data_header->term_id = active_term_id;
        data_header->reserved_value = 0l;

        if (signal_end_of_stream)
        {
            data_header->frame_header.flags =
                AERON_DATA_HEADER_BEGIN_FLAG | AERON_DATA_HEADER_END_FLAG | AERON_DATA_HEADER_EOS_FLAG;
        }

        iov.iov_base = heartbeat_buffer;
        iov.iov_len = sizeof(aeron_data_header_t);

        if (0 <= (result = aeron_network_publication_do_send(publication, &iov, 1, &bytes_sent)))
        {
            result = (int)bytes_sent;
            if (bytes_sent < (int64_t)iov.iov_len && !aeron_is_acceptable_socket_error())
            {
                aeron_counter_increment(publication->short_sends_counter);
            }
        }

        aeron_counter_increment_release(publication->heartbeats_sent_counter);
        publication->time_of_last_data_or_heartbeat_ns = now_ns;
    }

    return result;
}

int aeron_network_publication_send_data(
    aeron_network_publication_t *publication, int64_t now_ns, int64_t snd_pos, int32_t term_offset)
{
    const int32_t term_length = publication->term_length_mask + 1;
    const size_t max_vlen = publication->current_messages_per_send;
    int result = 0, vlen = 0;
    int64_t bytes_sent = 0;
    int32_t available_window = (int32_t)(aeron_counter_get_plain(publication->snd_lmt_position.value_addr) - snd_pos);
    int64_t highest_pos = snd_pos;
    struct iovec iov[AERON_NETWORK_PUBLICATION_MAX_MESSAGES_PER_SEND];

    for (size_t i = 0; i < max_vlen && available_window > 0; i++)
    {
        int32_t scan_limit = available_window < (int32_t)publication->mtu_length ?
           available_window : (int32_t)publication->mtu_length;
        size_t active_index = aeron_logbuffer_index_by_position(snd_pos, publication->position_bits_to_shift);
        int32_t padding = 0;

        uint8_t *ptr = publication->mapped_raw_log.term_buffers[active_index].addr + term_offset;
        const int32_t term_length_left = term_length - term_offset;
        const int32_t available = aeron_term_scanner_scan_for_availability(ptr, term_length_left, scan_limit, &padding);

        if (available > 0)
        {
            iov[i].iov_base = ptr;
            iov[i].iov_len = (uint32_t)available;
            vlen++;

            int32_t total_available = (int32_t)(available + padding);
            available_window -= total_available;
            term_offset += total_available;
            highest_pos += total_available;
        }
        else if (available < 0)
        {
            if (publication->track_sender_limits)
            {
                aeron_counter_increment_release(publication->snd_bpe_counter.value_addr);
                aeron_counter_increment_release(publication->sender_flow_control_limits_counter);
                publication->track_sender_limits = false;
            }
            break;
        }

        if (available == 0 || term_length == term_offset)
        {
            break;
        }
    }

    if (vlen > 0)
    {
        result = aeron_network_publication_do_send(publication, iov, vlen, &bytes_sent);
        if (result == vlen) /* assume that a partial send from a broken stack will also move the snd-pos */
        {
            publication->time_of_last_data_or_heartbeat_ns = now_ns;
            publication->track_sender_limits = true;
            publication->current_messages_per_send = publication->max_messages_per_send;
            aeron_counter_set_release(publication->snd_pos_position.value_addr, highest_pos);
        }
        else if (result >= 0)
        {
            publication->current_messages_per_send = 1;
<<<<<<< HEAD
            if (!aeron_is_acceptable_socket_error()) {
                aeron_counter_increment(publication->short_sends_counter, 1);
            }
=======
            aeron_counter_increment(publication->short_sends_counter);
>>>>>>> b39f1c89
        }
    }
    else if (publication->track_sender_limits && available_window <= 0)
    {
        aeron_counter_increment_release(publication->snd_bpe_counter.value_addr);
        aeron_counter_increment_release(publication->sender_flow_control_limits_counter);
        publication->track_sender_limits = false;
    }

    return result < 0 ? result : (int)bytes_sent;
}

int aeron_network_publication_send(aeron_network_publication_t *publication, int64_t now_ns)
{
    int64_t snd_pos = aeron_counter_get_plain(publication->snd_pos_position.value_addr);
    int32_t active_term_id = aeron_logbuffer_compute_term_id_from_position(
        snd_pos, publication->position_bits_to_shift, publication->initial_term_id);
    int32_t term_offset = (int32_t)(snd_pos & publication->term_length_mask);

    if (!publication->has_initial_connection || publication->is_setup_elicited)
    {
        if (aeron_network_publication_setup_message_check(publication, now_ns, active_term_id, term_offset) < 0)
        {
            return -1;
        }
    }

    int bytes_sent = aeron_network_publication_send_data(publication, now_ns, snd_pos, term_offset);
    if (bytes_sent < 0)
    {
        return -1;
    }

    if (0 == bytes_sent)
    {
        bool is_end_of_stream;
        AERON_GET_ACQUIRE(is_end_of_stream, publication->is_end_of_stream);

        bytes_sent = aeron_network_publication_heartbeat_message_check(
            publication, now_ns, active_term_id, term_offset, publication->signal_eos && is_end_of_stream);
        if (bytes_sent < 0)
        {
            return -1;
        }

        bool has_spies;
        AERON_GET_ACQUIRE(has_spies, publication->has_spies);

        if (publication->spies_simulate_connection && has_spies && !publication->has_receivers)
        {
            const int64_t new_snd_pos = aeron_network_publication_max_spy_position(publication, snd_pos);
            aeron_counter_set_release(publication->snd_pos_position.value_addr, new_snd_pos);

            int64_t flow_control_position = publication->flow_control->on_idle(
                publication->flow_control->state, now_ns, new_snd_pos, new_snd_pos, is_end_of_stream);
            aeron_counter_set_release(publication->snd_lmt_position.value_addr, flow_control_position);
        }
        else
        {
            int64_t snd_lmt = aeron_counter_get_plain(publication->snd_lmt_position.value_addr);
            int64_t flow_control_position = publication->flow_control->on_idle(
                publication->flow_control->state, now_ns, snd_lmt, snd_pos, is_end_of_stream);
            aeron_counter_set_release(publication->snd_lmt_position.value_addr, flow_control_position);
        }

        aeron_network_publication_update_has_receivers(publication, now_ns);
    }

    aeron_retransmit_handler_process_timeouts(
        &publication->retransmit_handler, now_ns, aeron_network_publication_resend, publication);

    return bytes_sent;
}

int aeron_network_publication_resend(void *clientd, int32_t term_id, int32_t term_offset, size_t length)
{
    aeron_network_publication_t *publication = (aeron_network_publication_t *)clientd;
    int64_t sender_position = aeron_counter_get_plain(publication->snd_pos_position.value_addr);
    int64_t resend_position = aeron_logbuffer_compute_position(
        term_id, term_offset, publication->position_bits_to_shift, publication->initial_term_id);
    int32_t term_length = publication->term_length_mask + 1;
    int64_t bottom_resend_window =
        sender_position - (int64_t)(term_length >> 1) - (int64_t)aeron_compute_max_message_length(term_length);
    int result = 0;

    if (bottom_resend_window <= resend_position && resend_position < sender_position)
    {
        size_t index = aeron_logbuffer_index_by_position(resend_position, publication->position_bits_to_shift);
        size_t remaining_bytes = length;
        int32_t bytes_sent = 0;
        int32_t total_bytes_sent = 0;
        int32_t offset = term_offset;

        do
        {
            offset += bytes_sent;

            uint8_t *ptr = publication->mapped_raw_log.term_buffers[index].addr + offset;
            int32_t term_length_left = term_length - offset;
            int32_t padding = 0;
            int32_t max_length = remaining_bytes < publication->mtu_length ?
                (int32_t)remaining_bytes : (int32_t)publication->mtu_length;

            int32_t available = aeron_term_scanner_scan_for_availability(ptr, term_length_left, max_length, &padding);
            if (available <= 0)
            {
                break;
            }

            struct iovec iov;
            iov.iov_base = ptr;
            iov.iov_len = (uint32_t)available;
            int64_t msg_bytes_sent = 0;

            int sendmsg_result = aeron_network_publication_do_send(publication, &iov, 1, &msg_bytes_sent);
            if (0 <= sendmsg_result)
            {
                if (msg_bytes_sent < (int64_t)iov.iov_len && !aeron_is_acceptable_socket_error())
                {
                    aeron_counter_increment(publication->short_sends_counter);
                    break;
                }
            }
            else
            {
                result = -1;
                break;
            }

            bytes_sent = available + padding;
            total_bytes_sent += bytes_sent;
            remaining_bytes -= bytes_sent;
        }
        while (remaining_bytes > 0);

        if (total_bytes_sent > 0)
        {
            aeron_counter_increment_release(publication->retransmits_sent_counter);
            aeron_counter_get_and_add_release(publication->retransmitted_bytes_counter, total_bytes_sent);
        }
    }

    if (NULL != publication->log.resend)
    {
        publication->log.resend(
            publication->session_id,
            publication->stream_id,
            term_id,
            term_offset,
            (int32_t)length,
            publication->endpoint->conductor_fields.udp_channel->uri_length,
            publication->endpoint->conductor_fields.udp_channel->original_uri);
    }

    return result;
}

int aeron_network_publication_on_nak(
    aeron_network_publication_t *publication, int32_t term_id, int32_t term_offset, int32_t length)
{
    int result = aeron_retransmit_handler_on_nak(
        &publication->retransmit_handler,
        term_id,
        term_offset,
        (size_t)length,
        (size_t)publication->term_length_mask + 1,
        publication->mtu_length,
        publication->flow_control,
        aeron_clock_cached_nano_time(publication->cached_clock),
        aeron_network_publication_resend,
        publication);

    if (0 != result)
    {
        AERON_APPEND_ERR("%s", "");
    }

    return result;
}

inline static bool aeron_network_publication_has_required_receivers(aeron_network_publication_t *publication)
{
    bool has_receivers;
    AERON_GET_ACQUIRE(has_receivers, publication->has_receivers);

    return has_receivers && publication->flow_control->has_required_receivers(publication->flow_control);
}

inline static void aeron_network_publication_update_connected_status(
    aeron_network_publication_t *publication,
    bool expected_status)
{
    bool is_connected;
    AERON_GET_ACQUIRE(is_connected, publication->is_connected);

    if (is_connected != expected_status)
    {
        AERON_SET_RELEASE(publication->log_meta_data->is_connected, expected_status);
        AERON_SET_RELEASE(publication->is_connected, expected_status);
    }
}

void aeron_network_publication_on_status_message(
    aeron_network_publication_t *publication,
    aeron_driver_conductor_proxy_t *conductor_proxy,
    const uint8_t *buffer,
    size_t length,
    struct sockaddr_storage *addr)
{
    const int64_t time_ns = aeron_clock_cached_nano_time(publication->cached_clock);
    const aeron_status_message_header_t *sm = (aeron_status_message_header_t *)buffer;
    const bool is_eos = sm->frame_header.flags & AERON_STATUS_MESSAGE_HEADER_EOS_FLAG;
    publication->status_message_deadline_ns = time_ns + publication->connection_timeout_ns;

    if (is_eos)
    {
        aeron_network_publication_liveness_on_remote_close(publication, sm->receiver_id);

        if (aeron_send_channel_is_unicast(publication->endpoint))
        {
            AERON_SET_RELEASE(publication->has_received_unicast_eos, true);
        }
    }
    else
    {
        aeron_network_publication_liveness_on_status_message(publication, sm->receiver_id, time_ns);
    }

    const bool is_live = 0 != publication->receiver_liveness_tracker.size;
    bool existing_has_receivers;
    AERON_GET_ACQUIRE(existing_has_receivers, publication->has_receivers);

    if (!existing_has_receivers && is_live)
    {
        aeron_driver_conductor_proxy_on_response_connected(conductor_proxy, publication->response_correlation_id);
    }

    if (existing_has_receivers != is_live)
    {
        AERON_SET_RELEASE(publication->has_receivers, is_live);
    }

    if (!publication->has_initial_connection)
    {
        publication->has_initial_connection = true;
    }

    aeron_counter_set_release(
        publication->snd_lmt_position.value_addr,
        publication->flow_control->on_status_message(
            publication->flow_control->state,
            buffer,
            length,
            addr,
            *publication->snd_lmt_position.value_addr,
            publication->initial_term_id,
            publication->position_bits_to_shift,
            time_ns));

    aeron_network_publication_update_connected_status(
        publication,
        aeron_network_publication_has_required_receivers(publication));
}

void aeron_network_publication_on_error(
    aeron_network_publication_t *publication,
    int64_t destination_registration_id,
    const uint8_t *buffer,
    size_t length,
    struct sockaddr_storage *src_address,
    aeron_driver_conductor_proxy_t *conductor_proxy)
{
    aeron_error_t *error = (aeron_error_t *)buffer;
    const uint8_t *error_text = (const uint8_t *)(error + 1);
    const int64_t time_ns = aeron_clock_cached_nano_time(publication->cached_clock);
    publication->flow_control->on_error(publication->flow_control->state, buffer, length, src_address, time_ns);
    if (aeron_network_publication_liveness_on_remote_close(publication, error->receiver_id))
    {
        const int64_t registration_id = aeron_network_publication_registration_id(publication);
        aeron_driver_conductor_proxy_on_publication_error(
            conductor_proxy,
            registration_id,
            destination_registration_id,
            error->session_id,
            error->stream_id,
            error->receiver_id,
            AERON_ERROR_HAS_GROUP_TAG_FLAG & error->frame_header.flags ? error->group_tag : AERON_NULL_VALUE,
            src_address,
            error->error_code,
            error->error_length,
            error_text);
    }
}

void aeron_network_publication_on_rttm(
    aeron_network_publication_t *publication, const uint8_t *buffer, size_t length, struct sockaddr_storage *addr)
{
    aeron_rttm_header_t *rttm_in_header = (aeron_rttm_header_t *)buffer;

    if (rttm_in_header->frame_header.flags & AERON_RTTM_HEADER_REPLY_FLAG)
    {
        uint8_t rttm_reply_buffer[sizeof(aeron_rttm_header_t)];
        aeron_rttm_header_t *rttm_out_header = (aeron_rttm_header_t *)rttm_reply_buffer;
        struct iovec iov;
        int64_t bytes_sent;

        rttm_out_header->frame_header.frame_length = sizeof(aeron_rttm_header_t);
        rttm_out_header->frame_header.version = AERON_FRAME_HEADER_VERSION;
        rttm_out_header->frame_header.flags = 0;
        rttm_out_header->frame_header.type = AERON_HDR_TYPE_RTTM;
        rttm_out_header->session_id = publication->session_id;
        rttm_out_header->stream_id = publication->stream_id;
        rttm_out_header->echo_timestamp = rttm_in_header->echo_timestamp;
        rttm_out_header->reception_delta = 0;
        rttm_out_header->receiver_id = rttm_in_header->receiver_id;

        iov.iov_base = rttm_reply_buffer;
        iov.iov_len = sizeof(aeron_rttm_header_t);

        if (0 <= aeron_network_publication_do_send(publication, &iov, 1, &bytes_sent))
        {
            if (bytes_sent < (int64_t)iov.iov_len && !aeron_is_acceptable_socket_error())
            {
                aeron_counter_increment(publication->short_sends_counter);
            }
        }
    }
}

void aeron_network_publication_clean_buffer(aeron_network_publication_t *publication, int64_t position)
{
    int64_t clean_position = publication->conductor_fields.clean_position;
    if (position > clean_position)
    {
        size_t dirty_index = aeron_logbuffer_index_by_position(clean_position, publication->position_bits_to_shift);
        size_t bytes_to_clean = (size_t)(position - clean_position);
        size_t term_length = publication->mapped_raw_log.term_length;
        size_t term_offset = (size_t)(clean_position & publication->term_length_mask);
        size_t bytes_left_in_term = term_length - term_offset;
        size_t length = bytes_to_clean < bytes_left_in_term ? bytes_to_clean : bytes_left_in_term;

        memset(
            publication->mapped_raw_log.term_buffers[dirty_index].addr + term_offset + sizeof(int64_t),
            0,
            length - sizeof(int64_t));

        uint64_t *ptr = (uint64_t *)(publication->mapped_raw_log.term_buffers[dirty_index].addr + term_offset);
        AERON_SET_RELEASE(*ptr, (uint64_t)0);

        publication->conductor_fields.clean_position = clean_position + (int64_t)length;
    }
}

int aeron_network_publication_update_pub_pos_and_lmt(aeron_network_publication_t *publication)
{
    int work_count = 0;

    if (AERON_NETWORK_PUBLICATION_STATE_ACTIVE == publication->conductor_fields.state)
    {
        const int64_t producer_position = aeron_network_publication_producer_position(publication);
        int64_t snd_pos = aeron_counter_get_acquire(publication->snd_pos_position.value_addr);

        aeron_counter_set_release(publication->pub_pos_position.value_addr, producer_position);

        if (aeron_network_publication_has_required_receivers(publication) ||
            (publication->spies_simulate_connection &&
            aeron_driver_subscribable_has_working_positions(&publication->conductor_fields.subscribable)))
        {
            int64_t min_consumer_position = snd_pos;
            if (publication->conductor_fields.subscribable.length > 0)
            {
                for (size_t i = 0, length = publication->conductor_fields.subscribable.length; i < length; i++)
                {
                    aeron_tetherable_position_t *tetherable_position =
                        &publication->conductor_fields.subscribable.array[i];

                    if (AERON_SUBSCRIPTION_TETHER_RESTING != tetherable_position->state)
                    {
                        int64_t position = aeron_counter_get_acquire(tetherable_position->value_addr);
                        min_consumer_position = position < min_consumer_position ? position : min_consumer_position;
                    }
                }
            }

            int64_t proposed_pub_lmt = min_consumer_position + publication->term_window_length;
            int64_t publication_limit = aeron_counter_get_plain(publication->pub_lmt_position.value_addr);
            if (proposed_pub_lmt > publication_limit)
            {
                size_t term_length = (size_t)publication->term_length_mask + 1;
                aeron_network_publication_clean_buffer(publication, min_consumer_position - (int64_t)term_length);
                aeron_counter_set_release(publication->pub_lmt_position.value_addr, proposed_pub_lmt);
                work_count = 1;
            }
        }
        else if (*publication->pub_lmt_position.value_addr > snd_pos)
        {
            aeron_network_publication_update_connected_status(publication, false);
            aeron_counter_set_release(publication->pub_lmt_position.value_addr, snd_pos);
            size_t term_length = (size_t)publication->term_length_mask + 1;
            aeron_network_publication_clean_buffer(publication, snd_pos - (int64_t)term_length);
            work_count = 1;
        }
    }

    return work_count;
}

void aeron_network_publication_check_for_blocked_publisher(
    aeron_network_publication_t *publication, int64_t now_ns, int64_t producer_position, int64_t snd_pos)
{
    if (snd_pos == publication->conductor_fields.last_snd_pos &&
        aeron_network_publication_is_possibly_blocked(publication, producer_position, snd_pos))
    {
        if (now_ns > (publication->conductor_fields.time_of_last_activity_ns + publication->unblock_timeout_ns))
        {
            if (aeron_logbuffer_unblocker_unblock(
                publication->mapped_raw_log.term_buffers, publication->log_meta_data, snd_pos))
            {
                aeron_counter_increment_release(publication->unblocked_publications_counter);
            }
        }
    }
    else
    {
        publication->conductor_fields.time_of_last_activity_ns = now_ns;
        publication->conductor_fields.last_snd_pos = snd_pos;
    }
}

void aeron_network_publication_incref(void *clientd)
{
    aeron_network_publication_t *publication = (aeron_network_publication_t *)clientd;
    publication->conductor_fields.refcnt++;
}

void aeron_network_publication_decref(void *clientd)
{
    aeron_network_publication_t *publication = (aeron_network_publication_t *)clientd;
    int32_t ref_count = --publication->conductor_fields.refcnt;

    if (0 == ref_count)
    {
        const int64_t producer_position = aeron_network_publication_producer_position(publication);

        publication->conductor_fields.state = AERON_NETWORK_PUBLICATION_STATE_DRAINING;
        publication->conductor_fields.time_of_last_activity_ns = aeron_clock_cached_nano_time(
            publication->cached_clock);

        aeron_counter_set_release(publication->pub_lmt_position.value_addr, producer_position);
        AERON_SET_RELEASE(publication->log_meta_data->end_of_stream_position, producer_position);

        if (aeron_counter_get_acquire(publication->snd_pos_position.value_addr) >= producer_position)
        {
            AERON_SET_RELEASE(publication->is_end_of_stream, true);
        }
    }
}

bool aeron_network_publication_spies_finished_consuming(
    aeron_network_publication_t *publication, aeron_driver_conductor_t *conductor, int64_t eos_pos)
{
    if (aeron_driver_subscribable_has_working_positions(&publication->conductor_fields.subscribable))
    {
        for (size_t i = 0, length = publication->conductor_fields.subscribable.length; i < length; i++)
        {
            aeron_tetherable_position_t *tetherable_position = &publication->conductor_fields.subscribable.array[i];

            if (AERON_SUBSCRIPTION_TETHER_RESTING != tetherable_position->state)
            {
                if (aeron_counter_get_acquire(tetherable_position->value_addr) < eos_pos)
                {
                    return false;
                }
            }
        }

        AERON_SET_RELEASE(publication->has_spies, false);
        aeron_driver_conductor_cleanup_spies(conductor, publication);

        for (size_t i = 0, length = publication->conductor_fields.subscribable.length; i < length; i++)
        {
            aeron_counters_manager_free(
                &conductor->counters_manager, (int32_t)publication->conductor_fields.subscribable.array[i].counter_id);
        }

        aeron_free(publication->conductor_fields.subscribable.array);
        publication->conductor_fields.subscribable.array = NULL;
        publication->conductor_fields.subscribable.length = 0;
        publication->conductor_fields.subscribable.capacity = 0;
    }

    return true;
}

void aeron_network_publication_check_untethered_subscriptions(
    aeron_driver_conductor_t *conductor, aeron_network_publication_t *publication, int64_t now_ns)
{
    const int64_t sender_position = aeron_counter_get_acquire(publication->snd_pos_position.value_addr);
    int64_t term_window_length = publication->term_window_length;
    int64_t untethered_window_limit = (sender_position - term_window_length) + (term_window_length / 4);

    aeron_subscribable_t *subscribable = &publication->conductor_fields.subscribable;
    for (size_t i = 0, length = subscribable->length; i < length; i++)
    {
        aeron_tetherable_position_t *tetherable_position = &subscribable->array[i];

        if (tetherable_position->is_tether)
        {
            tetherable_position->time_of_last_update_ns = now_ns;
        }
        else
        {
            int64_t window_limit_timeout_ns = publication->untethered_window_limit_timeout_ns;
            int64_t resting_timeout_ns = publication->untethered_resting_timeout_ns;

            switch (tetherable_position->state)
            {
                case AERON_SUBSCRIPTION_TETHER_ACTIVE:
                    if (aeron_counter_get_acquire(tetherable_position->value_addr) > untethered_window_limit)
                    {
                        tetherable_position->time_of_last_update_ns = now_ns;
                    }
                    else if (now_ns > (tetherable_position->time_of_last_update_ns + window_limit_timeout_ns))
                    {
                        aeron_driver_conductor_on_unavailable_image(
                            conductor,
                            publication->conductor_fields.managed_resource.registration_id,
                            tetherable_position->subscription_registration_id,
                            publication->stream_id,
                            AERON_IPC_CHANNEL,
                            AERON_IPC_CHANNEL_LEN);

                        aeron_driver_subscribable_state(
                            subscribable, tetherable_position, AERON_SUBSCRIPTION_TETHER_LINGER, now_ns);

                        conductor->context->log.untethered_subscription_on_state_change(
                            tetherable_position,
                            now_ns,
                            AERON_SUBSCRIPTION_TETHER_LINGER,
                            publication->stream_id,
                            publication->session_id);
                    }
                    break;

                case AERON_SUBSCRIPTION_TETHER_LINGER:
                    if (now_ns > (tetherable_position->time_of_last_update_ns + window_limit_timeout_ns))
                    {
                        aeron_driver_subscribable_state(
                            subscribable, tetherable_position, AERON_SUBSCRIPTION_TETHER_RESTING, now_ns);

                        conductor->context->log.untethered_subscription_on_state_change(
                            tetherable_position,
                            now_ns,
                            AERON_SUBSCRIPTION_TETHER_RESTING,
                            publication->stream_id,
                            publication->session_id);
                    }
                    break;

                case AERON_SUBSCRIPTION_TETHER_RESTING:
                    if (now_ns > (tetherable_position->time_of_last_update_ns + resting_timeout_ns))
                    {
                        aeron_counter_set_release(tetherable_position->value_addr, sender_position);

                        aeron_driver_conductor_on_available_image(
                            conductor,
                            publication->conductor_fields.managed_resource.registration_id,
                            publication->stream_id,
                            publication->session_id,
                            publication->log_file_name,
                            publication->log_file_name_length,
                            tetherable_position->counter_id,
                            tetherable_position->subscription_registration_id,
                            AERON_IPC_CHANNEL,
                            AERON_IPC_CHANNEL_LEN);

                        aeron_driver_subscribable_state(
                            subscribable, tetherable_position, AERON_SUBSCRIPTION_TETHER_ACTIVE, now_ns);

                        conductor->context->log.untethered_subscription_on_state_change(
                            tetherable_position,
                            now_ns,
                            AERON_SUBSCRIPTION_TETHER_ACTIVE,
                            publication->stream_id,
                            publication->session_id);
                    }
                    break;
            }
        }
    }
}

void aeron_network_publication_on_time_event(
    aeron_driver_conductor_t *conductor, aeron_network_publication_t *publication, int64_t now_ns, int64_t now_ms)
{
    switch (publication->conductor_fields.state)
    {
        case AERON_NETWORK_PUBLICATION_STATE_ACTIVE:
        {
            aeron_network_publication_check_untethered_subscriptions(conductor, publication, now_ns);

            const bool current_connected_status =
                aeron_network_publication_has_required_receivers(publication) ||
                (publication->spies_simulate_connection &&
                aeron_driver_subscribable_has_working_positions(&publication->conductor_fields.subscribable));
            aeron_network_publication_update_connected_status(publication, current_connected_status);

            const int64_t producer_position = aeron_network_publication_producer_position(publication);
            aeron_counter_set_release(publication->pub_pos_position.value_addr, producer_position);

            if (!publication->is_exclusive)
            {
                aeron_network_publication_check_for_blocked_publisher(
                    publication,
                    now_ns,
                    producer_position,
                    aeron_counter_get_acquire(publication->snd_pos_position.value_addr));
            }
            break;
        }

        case AERON_NETWORK_PUBLICATION_STATE_DRAINING:
        {
            const int64_t producer_position = aeron_network_publication_producer_position(publication);
            aeron_counter_set_release(publication->pub_pos_position.value_addr, producer_position);

            const int64_t sender_position = aeron_counter_get_acquire(publication->snd_pos_position.value_addr);

            if (producer_position > sender_position)
            {
                if (aeron_logbuffer_unblocker_unblock(
                    publication->mapped_raw_log.term_buffers, publication->log_meta_data, sender_position))
                {
                    aeron_counter_increment_release(publication->unblocked_publications_counter);
                    break;
                }

                bool has_receivers;
                AERON_GET_ACQUIRE(has_receivers, publication->has_receivers);
                if (has_receivers)
                {
                    break;
                }
            }
            else
            {
                AERON_SET_RELEASE(publication->is_end_of_stream, true);
            }

            if (aeron_network_publication_spies_finished_consuming(publication, conductor, producer_position))
            {
                publication->conductor_fields.time_of_last_activity_ns = now_ns;
                publication->conductor_fields.state = AERON_NETWORK_PUBLICATION_STATE_LINGER;
            }
            break;
        }

        case AERON_NETWORK_PUBLICATION_STATE_LINGER:
        {
            bool has_received_unicast_eos = false;
            AERON_GET_ACQUIRE(has_received_unicast_eos, publication->has_received_unicast_eos);

            if (has_received_unicast_eos ||
                now_ns > (publication->conductor_fields.time_of_last_activity_ns + publication->linger_timeout_ns))
            {
                aeron_driver_conductor_cleanup_network_publication(conductor, publication);
                publication->conductor_fields.state = AERON_NETWORK_PUBLICATION_STATE_DONE;
            }
            break;
        }

        case AERON_NETWORK_PUBLICATION_STATE_DONE:
            break;
    }
}

extern void aeron_network_publication_add_subscriber_hook(void *clientd, volatile int64_t *value_addr);

extern void aeron_network_publication_remove_subscriber_hook(void *clientd, volatile int64_t *value_addr);

extern bool aeron_network_publication_is_possibly_blocked(
    aeron_network_publication_t *publication, int64_t producer_position, int64_t consumer_position);

extern int64_t aeron_network_publication_producer_position(aeron_network_publication_t *publication);

extern int64_t aeron_network_publication_join_position(aeron_network_publication_t *publication);

extern void aeron_network_publication_trigger_send_setup_frame(
    aeron_network_publication_t *publication, uint8_t *buffer, size_t length, struct sockaddr_storage *addr);

extern void aeron_network_publication_sender_release(aeron_network_publication_t *publication);

extern bool aeron_network_publication_has_sender_released(aeron_network_publication_t *publication);

extern int64_t aeron_network_publication_max_spy_position(aeron_network_publication_t *publication, int64_t snd_pos);

extern bool aeron_network_publication_is_accepting_subscriptions(aeron_network_publication_t *publication);

extern inline int64_t aeron_network_publication_registration_id(aeron_network_publication_t *publication);<|MERGE_RESOLUTION|>--- conflicted
+++ resolved
@@ -603,13 +603,10 @@
         else if (result >= 0)
         {
             publication->current_messages_per_send = 1;
-<<<<<<< HEAD
             if (!aeron_is_acceptable_socket_error()) {
                 aeron_counter_increment(publication->short_sends_counter, 1);
             }
-=======
             aeron_counter_increment(publication->short_sends_counter);
->>>>>>> b39f1c89
         }
     }
     else if (publication->track_sender_limits && available_window <= 0)
