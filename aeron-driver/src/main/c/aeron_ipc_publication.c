--- conflicted
+++ resolved
@@ -575,13 +575,9 @@
                     aeron_ipc_publication_check_for_blocked_publisher(publication, producer_position, now_ns);
                 }
 
-<<<<<<< HEAD
                 aeron_ipc_publication_check_untethered_subscriptions(conductor, publication, now_ns);
-            }
-=======
-            aeron_ipc_publication_check_untethered_subscriptions(conductor, publication, now_ns);
-            aeron_ipc_publication_check_cooldown_status(conductor, publication, now_ns);
->>>>>>> e7e4cc48
+                aeron_ipc_publication_check_cooldown_status(conductor, publication, now_ns);
+            }
             break;
         }
 
