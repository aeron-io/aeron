/*
 * Copyright 2014-2025 Real Logic Limited.
 *
 * Licensed under the Apache License, Version 2.0 (the "License");
 * you may not use this file except in compliance with the License.
 * You may obtain a copy of the License at
 *
 * https://www.apache.org/licenses/LICENSE-2.0
 *
 * Unless required by applicable law or agreed to in writing, software
 * distributed under the License is distributed on an "AS IS" BASIS,
 * WITHOUT WARRANTIES OR CONDITIONS OF ANY KIND, either express or implied.
 * See the License for the specific language governing permissions and
 * limitations under the License.
 */

#include <string.h>
#include <errno.h>
#include <inttypes.h>
#include "concurrent/aeron_counters_manager.h"
#include "concurrent/aeron_logbuffer_unblocker.h"
#include "aeron_ipc_publication.h"
#include "aeron_alloc.h"
#include "aeron_driver_conductor.h"
#include "aeron_term_cleaner.h"

int aeron_ipc_publication_create(
    aeron_ipc_publication_t **publication,
    aeron_driver_context_t *context,
    int32_t session_id,
    int32_t stream_id,
    int64_t registration_id,
    aeron_position_t *pub_pos_position,
    aeron_position_t *pub_lmt_position,
    int32_t initial_term_id,
    aeron_driver_uri_publication_params_t *params,
    bool is_exclusive,
    aeron_system_counters_t *system_counters,
    size_t channel_length,
    const char *channel)
{
    char path[AERON_MAX_PATH];
    int path_length = aeron_ipc_publication_location(path, sizeof(path), context->aeron_dir, registration_id);
    if (path_length < 0)
    {
        AERON_APPEND_ERR("%s", "Could not resolve IPC publication file path");
        return -1;
    }
    aeron_ipc_publication_t *_pub = NULL;
    const uint64_t log_length = aeron_logbuffer_compute_log_length(params->term_length, context->file_page_size);

    *publication = NULL;

    if (aeron_driver_context_run_storage_checks(context, log_length) < 0)
    {
        return -1;
    }

    if (aeron_alloc((void **)&_pub, sizeof(aeron_ipc_publication_t)) < 0)
    {
        AERON_APPEND_ERR("%s", "Could not allocate IPC publication");
        return -1;
    }

    _pub->log_file_name = NULL;
    if (aeron_alloc((void **)(&_pub->log_file_name), (size_t)path_length + 1) < 0)
    {
        aeron_free(_pub);
        AERON_APPEND_ERR("%s", "Could not allocate IPC publication log_file_name");
        return -1;
    }

    _pub->channel = NULL;
    if (aeron_alloc((void **)(&_pub->channel), (size_t)channel_length + 1) < 0)
    {
        aeron_free(_pub->log_file_name);
        aeron_free(_pub);
        AERON_APPEND_ERR("%s", "Could not allocate IPC publication channel");
        return -1;
    }

    if (context->raw_log_map_func(
        &_pub->mapped_raw_log, path, params->is_sparse, params->term_length, context->file_page_size) < 0)
    {
        aeron_free(_pub->log_file_name);
        aeron_free(_pub->channel);
        aeron_free(_pub);
        AERON_APPEND_ERR("error mapping IPC raw log: %s", path);
        return -1;
    }

    _pub->mapped_bytes_counter = aeron_system_counter_addr(
        system_counters, AERON_SYSTEM_COUNTER_BYTES_CURRENTLY_MAPPED);
    aeron_counter_get_and_add_release(_pub->mapped_bytes_counter, (int64_t) log_length);

    _pub->raw_log_close_func = context->raw_log_close_func;
    _pub->raw_log_free_func = context->raw_log_free_func;
    _pub->log.untethered_subscription_state_change = context->log.untethered_subscription_on_state_change;

    strncpy(_pub->log_file_name, path, (size_t)path_length);
    _pub->log_file_name[path_length] = '\0';
    _pub->log_file_name_length = (size_t)path_length;
    _pub->log_meta_data = (aeron_logbuffer_metadata_t *)(_pub->mapped_raw_log.log_meta_data.addr);

    strncpy(_pub->channel, channel, channel_length);
    _pub->channel[channel_length] = '\0';
    _pub->channel_length = (int32_t)channel_length;

    if (params->has_position)
    {
        int32_t term_id = params->term_id;
        int32_t term_count = aeron_logbuffer_compute_term_count(params->term_id, initial_term_id);
        size_t active_index = aeron_logbuffer_index_by_term_count(term_count);

        _pub->log_meta_data->term_tail_counters[active_index] =
            (term_id * (INT64_C(1) << 32)) | (int64_t)params->term_offset;

        for (int i = 1; i < AERON_LOGBUFFER_PARTITION_COUNT; i++)
        {
            int32_t expected_term_id = (term_id + i) - AERON_LOGBUFFER_PARTITION_COUNT;
            active_index = (active_index + 1) % AERON_LOGBUFFER_PARTITION_COUNT;
            _pub->log_meta_data->term_tail_counters[active_index] = expected_term_id * (INT64_C(1) << 32);
        }

        _pub->log_meta_data->active_term_count = term_count;
    }
    else
    {
        _pub->log_meta_data->term_tail_counters[0] = initial_term_id * (INT64_C(1) << 32);
        for (int i = 1; i < AERON_LOGBUFFER_PARTITION_COUNT; i++)
        {
            int32_t expected_term_id = (initial_term_id + i) - AERON_LOGBUFFER_PARTITION_COUNT;
            _pub->log_meta_data->term_tail_counters[i] = expected_term_id * (INT64_C(1) << 32);
        }

        _pub->log_meta_data->active_term_count = 0;
    }

    int64_t now_ns = aeron_clock_cached_nano_time(context->cached_clock);

    aeron_logbuffer_metadata_init(
        _pub->mapped_raw_log.log_meta_data.addr,
        INT64_MAX,
        0,
        0,
        registration_id,
        initial_term_id,
        (int32_t)params->mtu_length,
        (int32_t)params->term_length,
        (int32_t)context->file_page_size,
        (int32_t)params->publication_window_length,
        0,
        0,
        (int32_t)context->os_buffer_lengths.default_so_sndbuf,
        (int32_t)context->os_buffer_lengths.max_so_sndbuf,
        0,
        (int32_t)context->os_buffer_lengths.default_so_rcvbuf,
        (int32_t)context->os_buffer_lengths.max_so_rcvbuf,
        (int32_t)params->max_resend,
        session_id,
        stream_id,
        (int64_t)params->entity_tag,
        (int64_t)params->response_correlation_id,
        (int64_t)params->linger_timeout_ns,
        (int64_t)params->untethered_window_limit_timeout_ns,
        (int64_t)params->untethered_resting_timeout_ns,
        (uint8_t)false,
        (uint8_t)params->is_response,
        (uint8_t)false,
        (uint8_t)false,
        (uint8_t)params->is_sparse,
        (uint8_t)params->signal_eos,
        (uint8_t)params->spies_simulate_connection,
        (uint8_t)false);

    _pub->conductor_fields.subscribable.correlation_id = registration_id;
    _pub->conductor_fields.subscribable.array = NULL;
    _pub->conductor_fields.subscribable.length = 0;
    _pub->conductor_fields.subscribable.capacity = 0;
    _pub->conductor_fields.subscribable.add_position_hook_func = aeron_ipc_publication_add_subscriber_hook;
    _pub->conductor_fields.subscribable.remove_position_hook_func = aeron_ipc_publication_remove_subscriber_hook;
    _pub->conductor_fields.subscribable.clientd = _pub;
    _pub->conductor_fields.managed_resource.registration_id = registration_id;
    _pub->conductor_fields.managed_resource.clientd = _pub;
    _pub->conductor_fields.managed_resource.incref = aeron_ipc_publication_incref;
    _pub->conductor_fields.managed_resource.decref = aeron_ipc_publication_decref;
    _pub->conductor_fields.has_reached_end_of_life = false;
    _pub->conductor_fields.time_of_last_consumer_position_change_ns = now_ns;
    _pub->conductor_fields.state = AERON_IPC_PUBLICATION_STATE_ACTIVE;
    _pub->conductor_fields.refcnt = 1;
    _pub->session_id = session_id;
    _pub->stream_id = stream_id;
    _pub->pub_lmt_position.counter_id = pub_lmt_position->counter_id;
    _pub->pub_lmt_position.value_addr = pub_lmt_position->value_addr;
    _pub->pub_pos_position.counter_id = pub_pos_position->counter_id;
    _pub->pub_pos_position.value_addr = pub_pos_position->value_addr;
    _pub->initial_term_id = initial_term_id;
    _pub->starting_term_id = params->has_position ? params->term_id : initial_term_id;
    _pub->starting_term_offset = params->has_position ? params->term_offset : 0;
    _pub->position_bits_to_shift = (size_t)aeron_number_of_trailing_zeroes((int32_t)params->term_length);
    _pub->term_window_length = params->publication_window_length;
    _pub->unblock_timeout_ns = (int64_t)context->publication_unblock_timeout_ns;
    _pub->untethered_window_limit_timeout_ns = (int64_t)params->untethered_window_limit_timeout_ns;
    _pub->untethered_resting_timeout_ns = (int64_t)params->untethered_resting_timeout_ns;
    _pub->liveness_timeout_ns = (int64_t)context->image_liveness_timeout_ns;
    _pub->is_exclusive = is_exclusive;
    _pub->in_cool_down = false;
    _pub->cool_down_expire_time_ns = 0;

    _pub->conductor_fields.consumer_position = aeron_ipc_publication_producer_position(_pub);
    _pub->conductor_fields.last_consumer_position = _pub->conductor_fields.consumer_position;
    _pub->conductor_fields.clean_position =
        aeron_term_cleaner_block_start_position(_pub->conductor_fields.consumer_position);
    _pub->conductor_fields.trip_limit = 0;
    _pub->conductor_fields.trip_gain = AERON_MAX(_pub->term_window_length >> 2, (int64_t)params->mtu_length);

    _pub->unblocked_publications_counter = aeron_system_counter_addr(
        system_counters, AERON_SYSTEM_COUNTER_UNBLOCKED_PUBLICATIONS);

    *publication = _pub;

    return 0;
}

void aeron_ipc_publication_close(aeron_counters_manager_t *counters_manager, aeron_ipc_publication_t *publication)
{
    if (NULL != publication)
    {
        aeron_subscribable_t *subscribable = &publication->conductor_fields.subscribable;

        aeron_counters_manager_free(counters_manager, publication->pub_lmt_position.counter_id);
        aeron_counters_manager_free(counters_manager, publication->pub_pos_position.counter_id);

        for (size_t i = 0, length = subscribable->length; i < length; i++)
        {
            aeron_counters_manager_free(counters_manager, subscribable->array[i].counter_id);
        }
        aeron_free(subscribable->array);

        aeron_free(publication->channel);
    }
}

bool aeron_ipc_publication_free(aeron_ipc_publication_t *publication)
{
    if (NULL == publication)
    {
        return true;
    }

    if (!publication->raw_log_free_func(&publication->mapped_raw_log, publication->log_file_name))
    {
        return false;
    }

    aeron_counter_get_and_add_release(
        publication->mapped_bytes_counter, -((int64_t) publication->mapped_raw_log.mapped_file.length));

    aeron_free(publication->log_file_name);
    aeron_free(publication);

    return true;
}

void aeron_ipc_publication_reject(
    aeron_ipc_publication_t *publication,
    int64_t position,
    int32_t reason_length,
    const char *reason,
    aeron_driver_conductor_t *conductor,
    int64_t now_ns)
{
    {
        uint8_t buffer[AERON_COMMAND_PUBLICATION_ERROR_MAX_LENGTH];
        aeron_command_publication_error_t *error = (aeron_command_publication_error_t *)buffer;
        int32_t error_length = reason_length <= AERON_ERROR_MAX_TEXT_LENGTH ? reason_length : AERON_ERROR_MAX_TEXT_LENGTH;

        struct sockaddr_storage src_addr_storage;
        memset(&src_addr_storage, 0, sizeof(struct sockaddr_storage));

        struct sockaddr_in *src_addr_in = (struct sockaddr_in *)&src_addr_storage;
        src_addr_in->sin_family = AF_INET;
        src_addr_in->sin_port = 0;
        src_addr_in->sin_addr.s_addr = INADDR_LOOPBACK;

        error->registration_id = publication->conductor_fields.managed_resource.registration_id;
        error->destination_registration_id = AERON_NULL_VALUE;
        error->session_id = publication->session_id;
        error->stream_id = publication->stream_id;
        error->receiver_id = AERON_NULL_VALUE;
        error->group_tag =  AERON_NULL_VALUE;
        memcpy(&error->src_address, &src_addr_storage, sizeof(struct sockaddr_storage));
        error->error_code = AERON_ERROR_CODE_IMAGE_REJECTED;
        error->error_length = error_length;
        memcpy(error->error_text, reason, error_length);
        aeron_str_null_terminate(error->error_text, error_length);

        aeron_driver_conductor_on_publication_error(conductor, error);
    }

    if (!publication->in_cool_down)
    {
        AERON_SET_RELEASE(publication->log_meta_data->is_connected, 0);

        aeron_driver_conductor_unlink_ipc_subscriptions(conductor, publication);

        {
            aeron_subscribable_t *subscribable = &publication->conductor_fields.subscribable;

            for (size_t i = 0, length = subscribable->length; i < length; i++)
            {
                aeron_counters_manager_free(&conductor->counters_manager, subscribable->array[i].counter_id);
            }

            aeron_free(subscribable->array);
            subscribable->array = NULL;
            subscribable->length = 0;
            subscribable->capacity = 0;
        }

        publication->in_cool_down = true;
    }

    publication->cool_down_expire_time_ns = now_ns + publication->liveness_timeout_ns;
}

int aeron_ipc_publication_update_pub_pos_and_lmt(aeron_ipc_publication_t *publication)
{
    int work_count = 0;

    if (AERON_IPC_PUBLICATION_STATE_ACTIVE == publication->conductor_fields.state)
    {
        const int64_t producer_position = aeron_ipc_publication_producer_position(publication);
        int64_t consumer_position = publication->conductor_fields.consumer_position;

        aeron_counter_set_release(publication->pub_pos_position.value_addr, producer_position);

        if (aeron_driver_subscribable_has_working_positions(&publication->conductor_fields.subscribable))
        {
            int64_t min_sub_pos = INT64_MAX;
            int64_t max_sub_pos = consumer_position;

            for (size_t i = 0, length = publication->conductor_fields.subscribable.length; i < length; i++)
            {
                aeron_tetherable_position_t *tetherable_position = &publication->conductor_fields.subscribable.array[i];

                if (AERON_SUBSCRIPTION_TETHER_RESTING != tetherable_position->state)
                {
                    int64_t position = aeron_counter_get_acquire(tetherable_position->value_addr);

                    min_sub_pos = position < min_sub_pos ? position : min_sub_pos;
                    max_sub_pos = position > max_sub_pos ? position : max_sub_pos;
                }
            }

<<<<<<< HEAD
            if (max_sub_pos >  publication->conductor_fields.consumer_position)
            {
                publication->conductor_fields.consumer_position = max_sub_pos;
=======
            int64_t new_limit_position = min_sub_pos + publication->term_window_length;
            if (new_limit_position > publication->conductor_fields.trip_limit)
            {
                aeron_ipc_publication_clean_buffer(publication, min_sub_pos);
                aeron_counter_set_release(publication->pub_lmt_position.value_addr, new_limit_position);
                publication->conductor_fields.trip_limit = new_limit_position + publication->trip_gain;
                work_count++;
>>>>>>> 12934dad
            }

            work_count += aeron_ipc_publication_clean_buffer(publication, min_sub_pos);

            int64_t new_limit_position = min_sub_pos + publication->term_window_length;
            if (new_limit_position >= publication->conductor_fields.trip_limit)
            {
                const int32_t term_length_mask = (int32_t)(publication->mapped_raw_log.term_length - 1);
                const int64_t clean_position = publication->conductor_fields.clean_position;
                const int32_t clean_offset = (int32_t)(clean_position & term_length_mask);
                const int64_t term_based_clean_position = clean_position - clean_offset;
                const int64_t term_based_new_limit_position = new_limit_position - (new_limit_position & term_length_mask);
                const int64_t wrap_around_gap = term_based_new_limit_position - term_based_clean_position;
                const int64_t max_wrap_around_gap = (int64_t)publication->mapped_raw_log.term_length << 1;
                if (wrap_around_gap < max_wrap_around_gap || (wrap_around_gap == max_wrap_around_gap && 0 != clean_offset))
                {
                    aeron_counter_set_release(publication->pub_lmt_position.value_addr, new_limit_position);
                    publication->conductor_fields.trip_limit = new_limit_position + publication->conductor_fields.trip_gain;
                    work_count++;
                }
            }
        }
        else if (*publication->pub_lmt_position.value_addr > consumer_position)
        {
            aeron_counter_set_release(publication->pub_lmt_position.value_addr, consumer_position);
            publication->conductor_fields.trip_limit = consumer_position;
<<<<<<< HEAD
            work_count = 1;
=======
            aeron_ipc_publication_clean_buffer(publication, consumer_position);
            work_count++;
>>>>>>> 12934dad
        }
    }

    return work_count;
}

int aeron_ipc_publication_clean_buffer(aeron_ipc_publication_t *publication, int64_t position)
{
    int64_t clean_position = publication->conductor_fields.clean_position;
    if (position - clean_position >= AERON_TERM_CLEANER_TERM_CLEANUP_BLOCK_LENGTH)
    {
        size_t dirty_index = aeron_logbuffer_index_by_position(clean_position, publication->position_bits_to_shift);
        size_t term_offset = (size_t)(clean_position & (publication->mapped_raw_log.term_length - 1));

        memset(
            publication->mapped_raw_log.term_buffers[dirty_index].addr + term_offset,
            0,
            AERON_TERM_CLEANER_TERM_CLEANUP_BLOCK_LENGTH);
        aeron_release();
        publication->conductor_fields.clean_position = clean_position + (int64_t)AERON_TERM_CLEANER_TERM_CLEANUP_BLOCK_LENGTH;
        return 1;
    }
    return 0;
}

void aeron_ipc_publication_check_untethered_subscriptions(
    aeron_driver_conductor_t *conductor, aeron_ipc_publication_t *publication, int64_t now_ns)
{
    int64_t consumer_position = publication->conductor_fields.consumer_position;
    int64_t term_window_length = publication->term_window_length;
    int64_t untethered_window_limit = (consumer_position - term_window_length) + (term_window_length / 4);

    aeron_subscribable_t *subscribable = &publication->conductor_fields.subscribable;
    for (size_t i = 0, length = subscribable->length; i < length; i++)
    {
        aeron_tetherable_position_t *tetherable_position = &subscribable->array[i];

        if (tetherable_position->is_tether)
        {
            tetherable_position->time_of_last_update_ns = now_ns;
        }
        else
        {
            int64_t window_limit_timeout_ns = publication->untethered_window_limit_timeout_ns;
            int64_t resting_timeout_ns = publication->untethered_resting_timeout_ns;

            switch (tetherable_position->state)
            {
                case AERON_SUBSCRIPTION_TETHER_ACTIVE:
                    if (aeron_counter_get_acquire(tetherable_position->value_addr) > untethered_window_limit)
                    {
                        tetherable_position->time_of_last_update_ns = now_ns;
                    }
                    else if (now_ns > (tetherable_position->time_of_last_update_ns + window_limit_timeout_ns))
                    {
                        aeron_driver_conductor_on_unavailable_image(
                            conductor,
                            publication->conductor_fields.managed_resource.registration_id,
                            tetherable_position->subscription_registration_id,
                            publication->stream_id,
                            AERON_IPC_CHANNEL,
                            AERON_IPC_CHANNEL_LEN);

                        aeron_driver_subscribable_state(
                            subscribable, tetherable_position, AERON_SUBSCRIPTION_TETHER_LINGER, now_ns);

                        conductor->context->log.untethered_subscription_on_state_change(
                            tetherable_position,
                            now_ns,
                            AERON_SUBSCRIPTION_TETHER_LINGER,
                            publication->stream_id,
                            publication->session_id);
                    }
                    break;

                case AERON_SUBSCRIPTION_TETHER_LINGER:
                    if (now_ns > (tetherable_position->time_of_last_update_ns + window_limit_timeout_ns))
                    {
                        aeron_driver_subscribable_state(
                            subscribable, tetherable_position, AERON_SUBSCRIPTION_TETHER_RESTING, now_ns);

                        conductor->context->log.untethered_subscription_on_state_change(
                            tetherable_position,
                            now_ns,
                            AERON_SUBSCRIPTION_TETHER_RESTING,
                            publication->stream_id,
                            publication->session_id);
                    }
                    break;

                case AERON_SUBSCRIPTION_TETHER_RESTING:
                    if (now_ns > (tetherable_position->time_of_last_update_ns + resting_timeout_ns))
                    {
                        int64_t join_position = aeron_ipc_publication_join_position(publication);
                        aeron_counter_set_release(tetherable_position->value_addr, join_position);
                        aeron_driver_conductor_on_available_image(
                            conductor,
                            publication->conductor_fields.managed_resource.registration_id,
                            publication->stream_id,
                            publication->session_id,
                            publication->log_file_name,
                            publication->log_file_name_length,
                            tetherable_position->counter_id,
                            tetherable_position->subscription_registration_id,
                            AERON_IPC_CHANNEL,
                            AERON_IPC_CHANNEL_LEN);

                        aeron_driver_subscribable_state(
                            subscribable, tetherable_position, AERON_SUBSCRIPTION_TETHER_ACTIVE, now_ns);

                        conductor->context->log.untethered_subscription_on_state_change(
                            tetherable_position,
                            now_ns,
                            AERON_SUBSCRIPTION_TETHER_ACTIVE,
                            publication->stream_id,
                            publication->session_id);
                    }
                    break;
            }
        }
    }
}

void aeron_ipc_publication_check_cooldown_status(
    aeron_driver_conductor_t *conductor, aeron_ipc_publication_t *publication, int64_t now_ns)
{
    if (publication->in_cool_down && publication->cool_down_expire_time_ns < now_ns)
    {
        publication->in_cool_down = false;

        aeron_driver_conductor_link_ipc_subscriptions(conductor, publication);

        publication->cool_down_expire_time_ns = 0;
    }
}

void aeron_ipc_publication_on_time_event(
    aeron_driver_conductor_t *conductor, aeron_ipc_publication_t *publication, int64_t now_ns, int64_t now_ms)
{
    switch (publication->conductor_fields.state)
    {
        case AERON_IPC_PUBLICATION_STATE_ACTIVE:
        {
            const int64_t producer_position = aeron_ipc_publication_producer_position(publication);
            aeron_counter_set_release(publication->pub_pos_position.value_addr, producer_position);

            if (!publication->is_exclusive)
            {
                aeron_ipc_publication_check_for_blocked_publisher(publication, producer_position, now_ns);
            }

            aeron_ipc_publication_check_untethered_subscriptions(conductor, publication, now_ns);
            aeron_ipc_publication_check_cooldown_status(conductor, publication, now_ns);
            break;
        }

        case AERON_IPC_PUBLICATION_STATE_DRAINING:
        {
            const int64_t producer_position = aeron_ipc_publication_producer_position(publication);
            aeron_counter_set_release(publication->pub_pos_position.value_addr, producer_position);

            if (aeron_ipc_publication_is_drained(publication))
            {
                publication->conductor_fields.state = AERON_IPC_PUBLICATION_STATE_LINGER;
                publication->conductor_fields.managed_resource.time_of_last_state_change_ns = now_ns;

                for (size_t i = 0, size = conductor->ipc_subscriptions.length; i < size; i++)
                {
                    aeron_subscription_link_t *link = &conductor->ipc_subscriptions.array[i];

                    if (aeron_driver_conductor_is_subscribable_linked(link, &publication->conductor_fields.subscribable))
                    {
                        aeron_driver_conductor_on_unavailable_image(
                            conductor,
                            publication->conductor_fields.managed_resource.registration_id,
                            link->registration_id,
                            publication->stream_id,
                            AERON_IPC_CHANNEL,
                            AERON_IPC_CHANNEL_LEN);
                    }
                }
            }
            else if (aeron_logbuffer_unblocker_unblock(
                publication->mapped_raw_log.term_buffers,
                publication->log_meta_data,
                publication->conductor_fields.consumer_position))
            {
                aeron_counter_increment_release(publication->unblocked_publications_counter);
            }
            break;
        }

        case AERON_IPC_PUBLICATION_STATE_LINGER:
        {
            publication->conductor_fields.has_reached_end_of_life = true;
            break;
        }

        case AERON_IPC_PUBLICATION_STATE_DONE:
            break;
    }
}

void aeron_ipc_publication_incref(void *clientd)
{
    aeron_ipc_publication_t *publication = (aeron_ipc_publication_t *)clientd;
    publication->conductor_fields.refcnt++;
}

void aeron_ipc_publication_decref(void *clientd)
{
    aeron_ipc_publication_t *publication = (aeron_ipc_publication_t *)clientd;
    int32_t ref_count = --publication->conductor_fields.refcnt;

    if (0 == ref_count)
    {
        int64_t producer_position = aeron_ipc_publication_producer_position(publication);

        if (aeron_counter_get_plain(publication->pub_lmt_position.value_addr) > producer_position)
        {
            aeron_counter_set_release(publication->pub_lmt_position.value_addr, producer_position);
        }

        AERON_SET_RELEASE(publication->log_meta_data->end_of_stream_position, producer_position);
        publication->conductor_fields.state = AERON_IPC_PUBLICATION_STATE_DRAINING;
    }
}

void aeron_ipc_publication_check_for_blocked_publisher(
    aeron_ipc_publication_t *publication, int64_t producer_position, int64_t now_ns)
{
    int64_t consumer_position = publication->conductor_fields.consumer_position;

    if (consumer_position == publication->conductor_fields.last_consumer_position &&
        aeron_ipc_publication_is_possibly_blocked(publication, producer_position, consumer_position))
    {
        if (now_ns >
            (publication->conductor_fields.time_of_last_consumer_position_change_ns + publication->unblock_timeout_ns))
        {
            if (aeron_logbuffer_unblocker_unblock(
                publication->mapped_raw_log.term_buffers,
                publication->log_meta_data,
                publication->conductor_fields.consumer_position))
            {
                aeron_counter_increment_release(publication->unblocked_publications_counter);
            }
        }
    }
    else
    {
        publication->conductor_fields.time_of_last_consumer_position_change_ns = now_ns;
        publication->conductor_fields.last_consumer_position = publication->conductor_fields.consumer_position;
    }
}

extern void aeron_ipc_publication_add_subscriber_hook(void *clientd, volatile int64_t *value_addr);

extern void aeron_ipc_publication_remove_subscriber_hook(void *clientd, volatile int64_t *value_addr);

extern bool aeron_ipc_publication_is_possibly_blocked(
    aeron_ipc_publication_t *publication, int64_t producer_position, int64_t consumer_position);

extern int64_t aeron_ipc_publication_producer_position(aeron_ipc_publication_t *publication);

extern int64_t aeron_ipc_publication_join_position(aeron_ipc_publication_t *publication);

extern bool aeron_ipc_publication_has_reached_end_of_life(aeron_ipc_publication_t *publication);

extern bool aeron_ipc_publication_is_drained(aeron_ipc_publication_t *publication);

extern bool aeron_ipc_publication_is_accepting_subscriptions(aeron_ipc_publication_t *publication);<|MERGE_RESOLUTION|>--- conflicted
+++ resolved
@@ -353,19 +353,9 @@
                 }
             }
 
-<<<<<<< HEAD
-            if (max_sub_pos >  publication->conductor_fields.consumer_position)
+            if (max_sub_pos > publication->conductor_fields.consumer_position)
             {
                 publication->conductor_fields.consumer_position = max_sub_pos;
-=======
-            int64_t new_limit_position = min_sub_pos + publication->term_window_length;
-            if (new_limit_position > publication->conductor_fields.trip_limit)
-            {
-                aeron_ipc_publication_clean_buffer(publication, min_sub_pos);
-                aeron_counter_set_release(publication->pub_lmt_position.value_addr, new_limit_position);
-                publication->conductor_fields.trip_limit = new_limit_position + publication->trip_gain;
-                work_count++;
->>>>>>> 12934dad
             }
 
             work_count += aeron_ipc_publication_clean_buffer(publication, min_sub_pos);
@@ -373,14 +363,13 @@
             int64_t new_limit_position = min_sub_pos + publication->term_window_length;
             if (new_limit_position >= publication->conductor_fields.trip_limit)
             {
-                const int32_t term_length_mask = (int32_t)(publication->mapped_raw_log.term_length - 1);
                 const int64_t clean_position = publication->conductor_fields.clean_position;
-                const int32_t clean_offset = (int32_t)(clean_position & term_length_mask);
-                const int64_t term_based_clean_position = clean_position - clean_offset;
-                const int64_t term_based_new_limit_position = new_limit_position - (new_limit_position & term_length_mask);
-                const int64_t wrap_around_gap = term_based_new_limit_position - term_based_clean_position;
-                const int64_t max_wrap_around_gap = (int64_t)publication->mapped_raw_log.term_length << 1;
-                if (wrap_around_gap < max_wrap_around_gap || (wrap_around_gap == max_wrap_around_gap && 0 != clean_offset))
+                const int32_t dirty_term_id = aeron_logbuffer_compute_term_id_from_position(
+                    clean_position, publication->position_bits_to_shift, publication->initial_term_id);
+                const int32_t active_term_id = aeron_logbuffer_compute_term_id_from_position(
+                    new_limit_position, publication->position_bits_to_shift, publication->initial_term_id);
+                const int32_t term_gap = aeron_logbuffer_compute_term_count(active_term_id, dirty_term_id);
+                if (term_gap < 2 || (2 == term_gap && 0 != (clean_position & publication->term_length_mask)))
                 {
                     aeron_counter_set_release(publication->pub_lmt_position.value_addr, new_limit_position);
                     publication->conductor_fields.trip_limit = new_limit_position + publication->conductor_fields.trip_gain;
@@ -392,12 +381,7 @@
         {
             aeron_counter_set_release(publication->pub_lmt_position.value_addr, consumer_position);
             publication->conductor_fields.trip_limit = consumer_position;
-<<<<<<< HEAD
-            work_count = 1;
-=======
-            aeron_ipc_publication_clean_buffer(publication, consumer_position);
             work_count++;
->>>>>>> 12934dad
         }
     }
 
