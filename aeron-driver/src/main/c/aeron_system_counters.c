/*
 * Copyright 2014-2025 Real Logic Limited.
 *
 * Licensed under the Apache License, Version 2.0 (the "License");
 * you may not use this file except in compliance with the License.
 * You may obtain a copy of the License at
 *
 * https://www.apache.org/licenses/LICENSE-2.0
 *
 * Unless required by applicable law or agreed to in writing, software
 * distributed under the License is distributed on an "AS IS" BASIS,
 * WITHOUT WARRANTIES OR CONDITIONS OF ANY KIND, either express or implied.
 * See the License for the specific language governing permissions and
 * limitations under the License.
 */

#include <string.h>
#include <errno.h>
#include "util/aeron_error.h"
#include "aeron_system_counters.h"
#include "aeron_alloc.h"
#include "aeron_counters.h"

static aeron_system_counter_t system_counters[] =
    {
        { "Bytes sent", AERON_SYSTEM_COUNTER_BYTES_SENT },
        { "Bytes received", AERON_SYSTEM_COUNTER_BYTES_RECEIVED },
        { "Failed offers to ReceiverProxy", AERON_SYSTEM_COUNTER_RECEIVER_PROXY_FAILS },
        { "Failed offers to SenderProxy", AERON_SYSTEM_COUNTER_SENDER_PROXY_FAILS },
        { "Failed offers to DriverConductorProxy", AERON_SYSTEM_COUNTER_CONDUCTOR_PROXY_FAILS },
        { "NAKs sent", AERON_SYSTEM_COUNTER_NAK_MESSAGES_SENT },
        { "NAKs received", AERON_SYSTEM_COUNTER_NAK_MESSAGES_RECEIVED },
        { "Status Messages sent", AERON_SYSTEM_COUNTER_STATUS_MESSAGES_SENT },
        { "Status Messages received", AERON_SYSTEM_COUNTER_STATUS_MESSAGES_RECEIVED },
        { "Heartbeats sent", AERON_SYSTEM_COUNTER_HEARTBEATS_SENT },
        { "Heartbeats received", AERON_SYSTEM_COUNTER_HEARTBEATS_RECEIVED },
        { "Retransmits sent", AERON_SYSTEM_COUNTER_RETRANSMITS_SENT },
        { "Flow control under runs", AERON_SYSTEM_COUNTER_FLOW_CONTROL_UNDER_RUNS },
        { "Flow control over runs", AERON_SYSTEM_COUNTER_FLOW_CONTROL_OVER_RUNS },
        { "Invalid packets", AERON_SYSTEM_COUNTER_INVALID_PACKETS },
        { "Errors: version=" AERON_VERSION_TXT " commit=" AERON_VERSION_GITSHA, AERON_SYSTEM_COUNTER_ERRORS },
        { "Short sends", AERON_SYSTEM_COUNTER_SHORT_SENDS },
        { "Failed attempts to free log buffers", AERON_SYSTEM_COUNTER_FREE_FAILS },
        { "Sender flow control limits, i.e. back-pressure events", AERON_SYSTEM_COUNTER_SENDER_FLOW_CONTROL_LIMITS },
        { "Unblocked Publications", AERON_SYSTEM_COUNTER_UNBLOCKED_PUBLICATIONS },
        { "Unblocked Control Commands", AERON_SYSTEM_COUNTER_UNBLOCKED_COMMANDS },
        { "Possible TTL Asymmetry", AERON_SYSTEM_COUNTER_POSSIBLE_TTL_ASYMMETRY },
        { "ControllableIdleStrategy status", AERON_SYSTEM_COUNTER_CONTROLLABLE_IDLE_STRATEGY },
        { "Loss gap fills", AERON_SYSTEM_COUNTER_LOSS_GAP_FILLS },
        { "Client liveness timeouts", AERON_SYSTEM_COUNTER_CLIENT_TIMEOUTS },
        { "Resolution changes", AERON_SYSTEM_COUNTER_RESOLUTION_CHANGES },
        { "Conductor max cycle time doing its work in ns", AERON_SYSTEM_COUNTER_CONDUCTOR_MAX_CYCLE_TIME },
        { "Conductor work cycle exceeded threshold count", AERON_SYSTEM_COUNTER_CONDUCTOR_CYCLE_TIME_THRESHOLD_EXCEEDED },
        { "Sender max cycle time doing its work in ns", AERON_SYSTEM_COUNTER_SENDER_MAX_CYCLE_TIME },
        { "Sender work cycle exceeded threshold count", AERON_SYSTEM_COUNTER_SENDER_CYCLE_TIME_THRESHOLD_EXCEEDED },
        { "Receiver max cycle time doing its work in ns", AERON_SYSTEM_COUNTER_RECEIVER_MAX_CYCLE_TIME },
        { "Receiver work cycle exceeded threshold count", AERON_SYSTEM_COUNTER_RECEIVER_CYCLE_TIME_THRESHOLD_EXCEEDED },
        { "NameResolver max time in ns", AERON_SYSTEM_COUNTER_NAME_RESOLVER_MAX_TIME },
        { "NameResolver exceeded threshold count", AERON_SYSTEM_COUNTER_NAME_RESOLVER_TIME_THRESHOLD_EXCEEDED },
        { "Aeron software: version=" AERON_VERSION_TXT " commit=" AERON_VERSION_GITSHA, AERON_SYSTEM_COUNTER_AERON_VERSION },
        { "Bytes currently mapped", AERON_SYSTEM_COUNTER_BYTES_CURRENTLY_MAPPED },
        { "Retransmitted bytes", AERON_SYSTEM_COUNTER_RETRANSMITTED_BYTES },
        { "Retransmit Pool Overflow count", AERON_SYSTEM_COUNTER_RETRANSMIT_OVERFLOW },
        { "Error Frames received", AERON_SYSTEM_COUNTER_ERROR_FRAMES_RECEIVED },
        { "Error Frames sent", AERON_SYSTEM_COUNTER_ERROR_FRAMES_SENT },
<<<<<<< HEAD
        { "Publications Revoked", AERON_SYSTEM_COUNTER_PUBLICATIONS_REVOKED },
        { "Publication Images Revoked", AERON_SYSTEM_COUNTER_PUBLICATION_IMAGES_REVOKED }
=======
        { "Images rejected", AERON_SYSTEM_COUNTER_IMAGES_REJECTED }
>>>>>>> e7e4cc48
    };

static size_t num_system_counters = sizeof(system_counters) / sizeof(aeron_system_counter_t);

#ifdef AERON_COMPILER_GCC
_Static_assert(
    AERON_SYSTEM_COUNTER_DUMMY_LAST == sizeof(system_counters) / sizeof(aeron_system_counter_t),
    "Please add counters in aeron_system_counter_t enum to the system_counters table");
#endif

int aeron_system_counters_init(aeron_system_counters_t *counters, aeron_counters_manager_t *manager)
{
    if (NULL == counters || NULL == manager)
    {
        AERON_SET_ERR(
            EINVAL, "counters=%s, manager=%s", NULL == counters ? "NULL" : "OK", NULL == manager ? "NULL" : "OK");
        return -1;
    }

    counters->manager = manager;
    if (aeron_alloc((void **)&counters->counter_ids, sizeof(int32_t) * num_system_counters) < 0)
    {
        AERON_APPEND_ERR("%s", "Failed to allocate counter ids");
        return -1;
    }

    for (size_t i = 0; i < num_system_counters; i++)
    {
        if ((counters->counter_ids[i] = aeron_counters_manager_allocate(
             manager,
             AERON_COUNTER_SYSTEM_COUNTER_TYPE_ID,
             (const uint8_t *)&(system_counters[i].id),
             sizeof(system_counters[i].id),
             system_counters[i].label,
             strlen(system_counters[i].label))) < 0)
        {
            return -1;
        }
    }

    return 0;
}

void aeron_system_counters_close(aeron_system_counters_t *counters)
{
    for (int32_t i = 0; i < (int32_t)num_system_counters; i++)
    {
        aeron_counters_manager_free(counters->manager, counters->counter_ids[i]);
    }

    aeron_free(counters->counter_ids);
}

extern int64_t *aeron_system_counter_addr(aeron_system_counters_t *counters, aeron_system_counter_enum_t type);<|MERGE_RESOLUTION|>--- conflicted
+++ resolved
@@ -63,12 +63,9 @@
         { "Retransmit Pool Overflow count", AERON_SYSTEM_COUNTER_RETRANSMIT_OVERFLOW },
         { "Error Frames received", AERON_SYSTEM_COUNTER_ERROR_FRAMES_RECEIVED },
         { "Error Frames sent", AERON_SYSTEM_COUNTER_ERROR_FRAMES_SENT },
-<<<<<<< HEAD
         { "Publications Revoked", AERON_SYSTEM_COUNTER_PUBLICATIONS_REVOKED },
-        { "Publication Images Revoked", AERON_SYSTEM_COUNTER_PUBLICATION_IMAGES_REVOKED }
-=======
+        { "Publication Images Revoked", AERON_SYSTEM_COUNTER_PUBLICATION_IMAGES_REVOKED },
         { "Images rejected", AERON_SYSTEM_COUNTER_IMAGES_REJECTED }
->>>>>>> e7e4cc48
     };
 
 static size_t num_system_counters = sizeof(system_counters) / sizeof(aeron_system_counter_t);
