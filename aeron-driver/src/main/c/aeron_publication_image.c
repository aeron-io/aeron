/*
 * Copyright 2014-2025 Real Logic Limited.
 *
 * Licensed under the Apache License, Version 2.0 (the "License");
 * you may not use this file except in compliance with the License.
 * You may obtain a copy of the License at
 *
 * https://www.apache.org/licenses/LICENSE-2.0
 *
 * Unless required by applicable law or agreed to in writing, software
 * distributed under the License is distributed on an "AS IS" BASIS,
 * WITHOUT WARRANTIES OR CONDITIONS OF ANY KIND, either express or implied.
 * See the License for the specific language governing permissions and
 * limitations under the License.
 */

#include <inttypes.h>
#include "util/aeron_netutil.h"
#include "util/aeron_arrayutil.h"
#include "concurrent/aeron_term_rebuilder.h"
#include "aeron_publication_image.h"
#include "aeron_driver_receiver_proxy.h"
#include "aeron_driver_conductor.h"
#include "concurrent/aeron_term_gap_filler.h"
#include "util/aeron_parse_util.h"
#include "aeron_term_cleaner.h"

#define AERON_PUBLICATION_RESPONSE_NULL_RESPONSE_SESSION_ID INT64_C(0xF000000000000000)

static void aeron_publication_image_connection_set_control_address(
    aeron_publication_image_connection_t *connection, const struct sockaddr_storage *control_address)
{
    memcpy(
        &connection->resolved_control_address_for_implicit_unicast_channels,
        control_address,
        sizeof(connection->resolved_control_address_for_implicit_unicast_channels));
    connection->control_addr = &connection->resolved_control_address_for_implicit_unicast_channels;
}

static void aeron_update_active_transport_count(aeron_publication_image_t *image, int64_t now_ns)
{
    int active_transport_count = 0;

    for (size_t i = 0, len = image->connections.length; i < len; i++)
    {
        aeron_publication_image_connection_t *connection = &image->connections.array[i];
        if (now_ns < connection->time_of_last_frame_ns + image->conductor_fields.liveness_timeout_ns)
        {
            active_transport_count++;
        }
    }

    if (active_transport_count != image->log_meta_data->active_transport_count)
    {
        AERON_SET_RELEASE(image->log_meta_data->active_transport_count, active_transport_count);
    }
}

static bool aeron_publication_image_check_and_get_response_session_id(
    aeron_publication_image_t *image, int32_t *response_session_id)
{
    int64_t _response_session_id;
    AERON_GET_ACQUIRE(_response_session_id, image->response_session_id);
    *response_session_id = (int32_t)_response_session_id;
    return ((int64_t)INT32_MIN) <= _response_session_id && _response_session_id <= ((int64_t)INT32_MAX);
}

static aeron_feedback_delay_generator_state_t *aeron_publication_image_acquire_delay_generator_state(
    bool treat_as_multicast,
    aeron_driver_context_t *context,
    aeron_receive_channel_endpoint_t *endpoint,
    aeron_publication_image_t *image)
{
    if (treat_as_multicast)
    {
        return &context->multicast_delay_feedback_generator;
    }

    const char *nak_delay_string = aeron_uri_find_param_value(
        &endpoint->conductor_fields.udp_channel->uri.params.udp.additional_params,
        AERON_URI_NAK_DELAY_KEY);

    if (NULL == nak_delay_string)
    {
        return &context->unicast_delay_feedback_generator;
    }

    uint64_t nak_delay_ns;

    if (aeron_parse_duration_ns(nak_delay_string, &nak_delay_ns) < 0)
    {
        AERON_SET_ERR(EINVAL, "%s is not parseable: %s", AERON_URI_NAK_DELAY_KEY, nak_delay_string);
        return NULL;
    }

    if (aeron_feedback_delay_state_init(
         &image->feedback_delay_state,
        aeron_loss_detector_nak_unicast_delay_generator,
        (int64_t)nak_delay_ns,
        (int64_t)nak_delay_ns * (int64_t)context->nak_unicast_retry_delay_ratio,
        1) < 0)
    {
        AERON_APPEND_ERR("%s", "Could not init publication image feedback_delay_state");
        return NULL;
    }

    return &image->feedback_delay_state;
}

static void aeron_publication_image_report_loss(
    aeron_publication_image_t *image, int32_t term_id, int32_t term_offset, size_t length, size_t bytes_lost)
{
    if (image->conductor_fields.loss_report_entry_offset >= 0)
    {
        aeron_loss_reporter_record_observation(
            image->conductor_fields.loss_report, image->conductor_fields.loss_report_entry_offset, (int64_t)bytes_lost, image->epoch_clock());
    }
    else if (NULL != image->conductor_fields.loss_report)
    {
        if (NULL != image->conductor_fields.endpoint)
        {
            image->conductor_fields.loss_report_entry_offset = aeron_loss_reporter_create_entry(
                image->conductor_fields.loss_report,
                (int64_t)bytes_lost,
                image->epoch_clock(),
                image->session_id,
                image->stream_id,
                image->conductor_fields.endpoint->conductor_fields.udp_channel->original_uri,
                image->conductor_fields.endpoint->conductor_fields.udp_channel->uri_length,
                image->source_identity,
                image->source_identity_length);
        }

        if (-1 == image->conductor_fields.loss_report_entry_offset)
        {
            image->conductor_fields.loss_report = NULL;
        }
    }
    image->conductor_fields.loss_report_term_id = term_id;
    image->conductor_fields.loss_report_term_offset = term_offset;
    image->conductor_fields.loss_report_length = length;
}

int aeron_publication_image_create(
    aeron_publication_image_t **image,
    aeron_receive_channel_endpoint_t *endpoint,
    aeron_receive_destination_t *destination,
    aeron_driver_conductor_t *conductor,
    int64_t correlation_id,
    int32_t session_id,
    int32_t stream_id,
    int32_t initial_term_id,
    int32_t active_term_id,
    int32_t initial_term_offset,
    aeron_position_t *rcv_hwm_position,
    aeron_position_t *rcv_pos_position,
    aeron_atomic_counter_t *rcv_naks_sent,
    aeron_congestion_control_strategy_t *congestion_control,
    struct sockaddr_storage *control_address,
    struct sockaddr_storage *source_address,
    int32_t term_buffer_length,
    int32_t sender_mtu_length,
    uint8_t flags,
    aeron_loss_reporter_t *loss_reporter,
    bool is_reliable,
    bool is_sparse,
    bool treat_as_multicast,
    aeron_system_counters_t *system_counters)
{
    aeron_driver_context_t *context = conductor->context;

    aeron_publication_image_t *_image = NULL;
    const uint64_t log_length = aeron_logbuffer_compute_log_length(
        (uint64_t)term_buffer_length, context->file_page_size);

    *image = NULL;

    if (aeron_driver_context_run_storage_checks(context, log_length) < 0)
    {
        return -1;
    }

    if (aeron_alloc((void **)&_image, sizeof(aeron_publication_image_t)) < 0)
    {
        AERON_APPEND_ERR("%s", "Could not allocate publication image");
        return -1;
    }

    char path[AERON_MAX_PATH];
    int path_length = aeron_publication_image_location(path, sizeof(path), context->aeron_dir, correlation_id);
    if (path_length < 0)
    {
        AERON_APPEND_ERR("%s", "Could not resolve publication image file path");
        aeron_free(_image);
        return -1;
    }

    _image->log_file_name = NULL;
    if (aeron_alloc((void **)(&_image->log_file_name), (size_t)path_length + 1) < 0)
    {
        AERON_APPEND_ERR("%s", "Could not allocate publication image log_file_name");
        aeron_free(_image);
        return -1;
    }

    aeron_feedback_delay_generator_state_t *feedback_delay_state;
    feedback_delay_state = aeron_publication_image_acquire_delay_generator_state(treat_as_multicast, context, endpoint, _image);
    if (NULL == feedback_delay_state)
    {
        AERON_APPEND_ERR("%s", "");
        goto error;
    }

    if (aeron_loss_detector_init(
        &_image->loss_detector,
        feedback_delay_state,
        aeron_publication_image_on_gap_detected,
        _image) < 0)
    {
        AERON_APPEND_ERR("%s", "Could not init publication image loss detector");
        goto error;
    }

    if (context->raw_log_map_func(
        &_image->mapped_raw_log, path, is_sparse, (uint64_t)term_buffer_length, context->file_page_size) < 0)
    {
        AERON_APPEND_ERR("error mapping network raw log: %s", path);
        goto error;
    }

    _image->mapped_bytes_counter = aeron_system_counter_addr(
        system_counters, AERON_SYSTEM_COUNTER_BYTES_CURRENTLY_MAPPED);
    aeron_counter_get_and_add_release(_image->mapped_bytes_counter, (int64_t) log_length);

    _image->raw_log_close_func = context->raw_log_close_func;
    _image->raw_log_free_func = context->raw_log_free_func;
    _image->log.untethered_subscription_state_change = context->log.untethered_subscription_on_state_change;
    _image->log.publication_image_revoke = context->log.publication_image_revoke;

    _image->nano_clock = context->nano_clock;
    _image->epoch_clock = context->epoch_clock;
    _image->cached_clock = context->receiver_cached_clock;

    if (aeron_publication_image_add_destination(_image, destination) < 0)
    {
        goto error;
    }
    if (!destination->has_control_addr)
    {
        aeron_publication_image_connection_set_control_address(&_image->connections.array[0], control_address);
    }

    strncpy(_image->log_file_name, path, (size_t)path_length);
    _image->log_file_name[path_length] = '\0';
    _image->log_file_name_length = (size_t)path_length;
    _image->log_meta_data = (aeron_logbuffer_metadata_t *)(_image->mapped_raw_log.log_meta_data.addr);

    aeron_driver_uri_subscription_params_t params;
    if (aeron_driver_uri_subscription_params(&endpoint->conductor_fields.udp_channel->uri, &params, conductor) < 0)
    {
        AERON_APPEND_ERR("%s", "");
        goto error;
    }

    aeron_logbuffer_metadata_init(
        _image->mapped_raw_log.log_meta_data.addr,
        INT64_MAX,
        0,
        0,
        correlation_id,
        initial_term_id,
        sender_mtu_length,
        term_buffer_length,
        (int32_t)context->file_page_size,
        0,
        (int32_t)params.initial_window_length,
        (int32_t)endpoint->conductor_fields.udp_channel->socket_sndbuf_length,
        (int32_t)context->os_buffer_lengths.default_so_sndbuf,
        (int32_t)context->os_buffer_lengths.max_so_sndbuf,
        (int32_t)endpoint->conductor_fields.udp_channel->socket_rcvbuf_length,
        (int32_t)context->os_buffer_lengths.default_so_rcvbuf,
        (int32_t)context->os_buffer_lengths.max_so_rcvbuf,
        0,
        session_id,
        stream_id,
        0,
        0,
        0,
        (int64_t)params.untethered_window_limit_timeout_ns,
        params.untethered_linger_timeout_ns,
        (int64_t)params.untethered_resting_timeout_ns,
        (uint8_t)treat_as_multicast,
        (uint8_t)params.is_response,
        (uint8_t)params.is_rejoin,
        (uint8_t)params.is_reliable,
        (uint8_t)params.is_sparse,
        (uint8_t)false,
        (uint8_t)false,
        (uint8_t)params.is_tether);

    _image->endpoint = endpoint;
    _image->conductor_fields.endpoint = endpoint;

    _image->congestion_control = congestion_control;
    _image->conductor_fields.loss_report = loss_reporter;
    _image->conductor_fields.loss_report_entry_offset = -1;
    _image->conductor_fields.loss_report_term_id = 0;
    _image->conductor_fields.loss_report_term_offset = 0;
    _image->conductor_fields.loss_report_length = 0;
    _image->conductor_fields.subscribable.correlation_id = correlation_id;
    _image->conductor_fields.subscribable.array = NULL;
    _image->conductor_fields.subscribable.length = 0;
    _image->conductor_fields.subscribable.capacity = 0;
    _image->conductor_fields.subscribable.add_position_hook_func = aeron_driver_subscribable_null_hook;
    _image->conductor_fields.subscribable.remove_position_hook_func = aeron_driver_subscribable_null_hook;
    _image->conductor_fields.subscribable.clientd = NULL;
    _image->conductor_fields.managed_resource.registration_id = correlation_id;
    _image->conductor_fields.managed_resource.clientd = _image;
    _image->conductor_fields.managed_resource.handle_event = NULL;
    _image->conductor_fields.is_reliable = is_reliable;
    _image->conductor_fields.state = AERON_PUBLICATION_IMAGE_STATE_ACTIVE;
    _image->conductor_fields.liveness_timeout_ns = (int64_t)context->image_liveness_timeout_ns;
    _image->conductor_fields.flags = flags;

    _image->conductor_fields.untethered_window_limit_timeout_ns = (int64_t)params.untethered_window_limit_timeout_ns;
    _image->conductor_fields.untethered_linger_timeout_ns = (int64_t)params.untethered_linger_timeout_ns;
    _image->conductor_fields.untethered_resting_timeout_ns = (int64_t)params.untethered_resting_timeout_ns;

    _image->session_id = session_id;
    _image->stream_id = stream_id;
    _image->rcv_hwm_position.counter_id = rcv_hwm_position->counter_id;
    _image->rcv_hwm_position.value_addr = rcv_hwm_position->value_addr;
    _image->rcv_pos_position.counter_id = rcv_pos_position->counter_id;
    _image->rcv_pos_position.value_addr = rcv_pos_position->value_addr;
    _image->rcv_naks_sent.counter_id = rcv_naks_sent->counter_id;
    _image->rcv_naks_sent.value_addr = rcv_naks_sent->value_addr;
    _image->term_length = term_buffer_length;
    _image->initial_term_id = initial_term_id;
    _image->term_length_mask = term_buffer_length - 1;
    _image->position_bits_to_shift = (size_t)aeron_number_of_trailing_zeroes((int32_t)term_buffer_length);
    _image->mtu_length = sender_mtu_length;
    _image->last_sm_change_number = -1;
    _image->last_loss_change_number = -1;
    _image->is_end_of_stream = false;
    _image->is_sending_eos_sm = false;
    _image->has_receiver_released = false;
    _image->sm_timeout_ns = (int64_t)context->status_message_timeout_ns;
    _image->invalidation_reason = NULL;

    memcpy(&_image->source_address, source_address, sizeof(_image->source_address));
    const int source_identity_length = aeron_format_source_identity(
        _image->source_identity, sizeof(_image->source_identity), source_address);
    if (source_identity_length <= 0)
    {
        AERON_APPEND_ERR("%s", "failed to format source identity");
        goto error;
    }
    _image->source_identity_length = (size_t)source_identity_length;

    _image->heartbeats_received_counter = aeron_system_counter_addr(
        system_counters, AERON_SYSTEM_COUNTER_HEARTBEATS_RECEIVED);
    _image->flow_control_under_runs_counter = aeron_system_counter_addr(
        system_counters, AERON_SYSTEM_COUNTER_FLOW_CONTROL_UNDER_RUNS);
    _image->flow_control_over_runs_counter = aeron_system_counter_addr(
        system_counters, AERON_SYSTEM_COUNTER_FLOW_CONTROL_OVER_RUNS);
    _image->status_messages_sent_counter = aeron_system_counter_addr(
        system_counters, AERON_SYSTEM_COUNTER_STATUS_MESSAGES_SENT);
    _image->nak_messages_sent_counter = aeron_system_counter_addr(
        system_counters, AERON_SYSTEM_COUNTER_NAK_MESSAGES_SENT);
    _image->loss_gap_fills_counter = aeron_system_counter_addr(
        system_counters, AERON_SYSTEM_COUNTER_LOSS_GAP_FILLS);
    _image->publication_images_revoked_counter = aeron_system_counter_addr(
        system_counters, AERON_SYSTEM_COUNTER_PUBLICATION_IMAGES_REVOKED);

    const int64_t initial_position = aeron_logbuffer_compute_position(
        active_term_id, initial_term_offset, _image->position_bits_to_shift, initial_term_id);
    const int64_t now_ns = aeron_clock_cached_nano_time(context->cached_clock);

    _image->begin_loss_change = 0;
    _image->end_loss_change = 0;
    _image->loss_term_id = active_term_id;
    _image->loss_term_offset = initial_term_offset;
    _image->loss_length = 0;

    _image->begin_sm_change = 0;
    _image->end_sm_change = 0;
    _image->next_sm_position = initial_position;
    _image->next_sm_receiver_window_length = _image->congestion_control->initial_window_length(
        _image->congestion_control->state);
    _image->max_receiver_window_length = _image->congestion_control->max_window_length(
        _image->congestion_control->state);
    _image->last_sm_position = initial_position;
    _image->last_overrun_threshold = initial_position + (term_buffer_length >> 1);
    _image->time_of_last_packet_ns = now_ns;
    _image->next_sm_deadline_ns = 0;
    _image->is_sm_enabled = true;
    _image->conductor_fields.clean_position = aeron_term_cleaner_block_start_position(initial_position);
    _image->conductor_fields.time_of_last_state_change_ns = now_ns;

    aeron_publication_image_remove_response_session_id(_image);
    aeron_counter_set_release(_image->rcv_hwm_position.value_addr, initial_position);
    aeron_counter_set_release(_image->rcv_pos_position.value_addr, initial_position);

    *image = _image;

    return 0;

error:
    aeron_free(_image->connections.array);
    aeron_free(_image->log_file_name);
    aeron_free(_image);
    return -1;
}

int aeron_publication_image_close(aeron_counters_manager_t *counters_manager, aeron_publication_image_t *image)
{
    if (NULL != image)
    {
        aeron_subscribable_t *subscribable = &image->conductor_fields.subscribable;

        aeron_counters_manager_free(counters_manager, image->rcv_hwm_position.counter_id);
        aeron_counters_manager_free(counters_manager, image->rcv_pos_position.counter_id);
        aeron_counters_manager_free(counters_manager, image->rcv_naks_sent.counter_id);

        for (size_t i = 0, length = subscribable->length; i < length; i++)
        {
            aeron_counters_manager_free(counters_manager, subscribable->array[i].counter_id);
        }

        aeron_free(subscribable->array);
        aeron_free(image->connections.array);

        image->congestion_control->fini(image->congestion_control);
    }

    return 0;
}

bool aeron_publication_image_free(aeron_publication_image_t *image)
{
    if (NULL == image)
    {
        return true;
    }

    if (!image->raw_log_free_func(&image->mapped_raw_log, image->log_file_name))
    {
        return false;
    }

    aeron_counter_get_and_add_release(
        image->mapped_bytes_counter,
        -((int64_t) image->mapped_raw_log.mapped_file.length));

    aeron_free(image->log_file_name);
    aeron_free((void *)image->invalidation_reason);
    aeron_free(image);

    return true;
}

int aeron_publication_image_clean_buffer_to(aeron_publication_image_t *image, int64_t position)
{
    int64_t clean_position = image->conductor_fields.clean_position;
    if (position - clean_position >= AERON_TERM_CLEANER_TERM_CLEANUP_BLOCK_LENGTH)
    {
        size_t dirty_index = aeron_logbuffer_index_by_position(clean_position, image->position_bits_to_shift);
        size_t term_offset = (size_t)(clean_position & image->term_length_mask);

        memset(
            image->mapped_raw_log.term_buffers[dirty_index].addr + term_offset,
            0,
            AERON_TERM_CLEANER_TERM_CLEANUP_BLOCK_LENGTH);
        aeron_release(); // ensure that memset happens before position increment
        image->conductor_fields.clean_position = clean_position + (int64_t)AERON_TERM_CLEANER_TERM_CLEANUP_BLOCK_LENGTH;
        return 1;
    }
    return 0;
}

// Called from conductor via loss detector.
void aeron_publication_image_on_gap_detected(void *clientd, int32_t term_id, int32_t term_offset, size_t length)
{
    aeron_publication_image_t *image = (aeron_publication_image_t *)clientd;
    const int64_t change_number = image->begin_loss_change + 1;

    AERON_SET_RELEASE(image->begin_loss_change, change_number);
    aeron_release();

    image->loss_term_id = term_id;
    image->loss_term_offset = term_offset;
    image->loss_length = length;

    AERON_SET_RELEASE(image->end_loss_change, change_number);

    size_t loss_report_end_offset;
    if (term_id != image->conductor_fields.loss_report_term_id ||
        (size_t)term_offset >= (loss_report_end_offset = (size_t)image->conductor_fields.loss_report_term_offset + image->conductor_fields.loss_report_length))
    {
        aeron_publication_image_report_loss(image, term_id, term_offset, length, length);
    }
    else if ((size_t)term_offset + length > loss_report_end_offset)
    {
        aeron_publication_image_report_loss(image, term_id, term_offset, length, length - (loss_report_end_offset - (size_t)term_offset));
    }
}

int aeron_publication_image_track_rebuild(aeron_publication_image_t *image, int64_t now_ns)
{
<<<<<<< HEAD
    int work_count = 0;
    if (aeron_driver_subscribable_has_working_positions(&image->conductor_fields.subscribable))
=======
    uint8_t is_publication_revoked;

    AERON_GET_ACQUIRE(is_publication_revoked, image->log_meta_data->is_publication_revoked);

    if (aeron_driver_subscribable_has_working_positions(&image->conductor_fields.subscribable) &&
        !is_publication_revoked)
>>>>>>> 5479633e
    {
        const int64_t hwm_position = aeron_counter_get_acquire(image->rcv_hwm_position.value_addr);
        int64_t min_sub_pos = INT64_MAX;
        int64_t max_sub_pos = 0;

        for (size_t i = 0; i < image->conductor_fields.subscribable.length; i++)
        {
            aeron_tetherable_position_t *tetherable_position = &image->conductor_fields.subscribable.array[i];

            if (AERON_SUBSCRIPTION_TETHER_RESTING != tetherable_position->state)
            {
                const int64_t position = aeron_counter_get_acquire(tetherable_position->value_addr);

                min_sub_pos = position < min_sub_pos ? position : min_sub_pos;
                max_sub_pos = position > max_sub_pos ? position : max_sub_pos;
            }
        }

        if (INT64_MAX == min_sub_pos)
        {
            return work_count;
        }

        const int64_t rebuild_position = *image->rcv_pos_position.value_addr > max_sub_pos ?
            *image->rcv_pos_position.value_addr : max_sub_pos;

        bool loss_found = false;
        const size_t index = aeron_logbuffer_index_by_position(rebuild_position, image->position_bits_to_shift);
        const int32_t rebuild_offset = aeron_loss_detector_scan(
            &image->loss_detector,
            &loss_found,
            image->mapped_raw_log.term_buffers[index].addr,
            rebuild_position,
            hwm_position,
            now_ns,
            (size_t)image->term_length_mask,
            image->position_bits_to_shift,
            image->initial_term_id);

        const int32_t rebuild_term_offset = (int32_t)(rebuild_position & image->term_length_mask);
        const int64_t new_rebuild_position = (rebuild_position - rebuild_term_offset) + rebuild_offset;

        aeron_counter_propose_max_release(image->rcv_pos_position.value_addr, new_rebuild_position);

        work_count += aeron_publication_image_clean_buffer_to(image, min_sub_pos);

        bool should_force_send_sm = false;
        const int32_t window_length = image->congestion_control->on_track_rebuild(
            image->congestion_control->state,
            &should_force_send_sm,
            now_ns,
            min_sub_pos,
            image->next_sm_position,
            hwm_position,
            rebuild_position,
            new_rebuild_position,
            loss_found);

        const int32_t threshold = window_length >> 2;

        const int64_t max_packet_insert_position = min_sub_pos + (image->term_length >> 1);
        const int64_t clean_position = image->conductor_fields.clean_position;
        const int32_t dirty_term_id = aeron_logbuffer_compute_term_id_from_position(
            clean_position, image->position_bits_to_shift, image->initial_term_id);
        const int32_t active_term_id = aeron_logbuffer_compute_term_id_from_position(
            max_packet_insert_position, image->position_bits_to_shift, image->initial_term_id);
        const int32_t term_gap = aeron_logbuffer_compute_term_count(active_term_id, dirty_term_id);
        if (term_gap < 2 || (2 == term_gap && 0 != (clean_position & image->term_length_mask)))
        {
            if (should_force_send_sm ||
                (min_sub_pos >= (image->next_sm_position + threshold)) ||
                window_length != image->next_sm_receiver_window_length)
            {
                aeron_publication_image_schedule_status_message(image, min_sub_pos, window_length);
                work_count++;
            }
        }
    }
    return work_count;
}

static inline void aeron_publication_image_track_connection(
    aeron_publication_image_t *image,
    aeron_receive_destination_t *destination,
    struct sockaddr_storage *source_addr,
    int64_t now_ns)
{
    aeron_publication_image_connection_t *connection = NULL;
    for (size_t i = 0, len = image->connections.length; i < len; i++)
    {
        if (image->connections.array[i].destination == destination)
        {
            connection = &image->connections.array[i];
            break;
        }
    }

    if (NULL == connection)
    {
        // TODO: Might be useful to prevent inlining
        if (aeron_publication_image_add_destination(image, destination) < 0)
        {
            return;
        }

        connection = &image->connections.array[image->connections.length - 1];
    }

    if (NULL == connection->control_addr)
    {
        // TODO: Might be useful to prevent inlining
        aeron_publication_image_connection_set_control_address(connection, source_addr);
    }

    connection->time_of_last_activity_ns = now_ns;
    connection->time_of_last_frame_ns = now_ns;
}

static inline bool aeron_publication_image_all_eos(
    aeron_publication_image_t *image, aeron_receive_destination_t *destination, int64_t packet_position)
{
    bool all_eos = true;

    for (size_t i = 0, len = image->connections.length; i < len; i++)
    {
        aeron_publication_image_connection_t *connection = &image->connections.array[i];
        if (connection->destination == destination)
        {
            connection->is_eos = true;
            connection->eos_position = packet_position;
        }
        else
        {
            all_eos &= connection->is_eos;
        }
    }

    return all_eos;
}

static inline int64_t aeron_publication_find_eos_position(aeron_publication_image_t *image)
{
    int64_t eos_position = 0;

    for (size_t i = 0, len = image->connections.length; i < len; i++)
    {
        aeron_publication_image_connection_t *connection = &image->connections.array[i];
        if (connection->eos_position > eos_position)
        {
            eos_position = connection->eos_position;
        }
    }

    return eos_position;
}

static inline bool aeron_publication_image_connection_is_alive(
    const aeron_publication_image_connection_t *connection, const int64_t now_ns)
{
    return NULL != connection->control_addr &&
        now_ns < connection->time_of_last_activity_ns + AERON_RECEIVE_DESTINATION_TIMEOUT_NS;
}

void aeron_publication_image_add_connection_if_unknown(
    aeron_publication_image_t *image, aeron_receive_destination_t *destination, struct sockaddr_storage *src_addr)
{
    aeron_publication_image_track_connection(
        image, destination, src_addr, aeron_clock_cached_nano_time(image->cached_clock));
}

int aeron_publication_image_insert_packet(
    aeron_publication_image_t *image,
    aeron_receive_destination_t *destination,
    int32_t term_id,
    int32_t term_offset,
    const uint8_t *buffer,
    size_t length,
    struct sockaddr_storage *addr)
{
    if (aeron_sub_wrap_i32(term_id, image->initial_term_id) < 0)
    {
        return 0;
    }

    if (NULL != image->invalidation_reason)
    {
        return 0;
    }

    const bool is_heartbeat = aeron_publication_image_is_heartbeat(buffer, length);
    const int64_t packet_position = aeron_logbuffer_compute_position(
        term_id, term_offset, image->position_bits_to_shift, image->initial_term_id);
    const int64_t proposed_position = is_heartbeat ? packet_position : packet_position + (int64_t)length;

    if (!aeron_publication_image_is_flow_control_over_run(image, proposed_position))
    {
        const int64_t now_ns = aeron_clock_cached_nano_time(image->cached_clock);

        if (is_heartbeat)
        {
            const int64_t potential_window_bottom = image->last_sm_position - (image->term_length_mask + 1);
            const int64_t publication_window_bottom = potential_window_bottom < 0 ? 0 : potential_window_bottom;

            if (packet_position >= publication_window_bottom)
            {
                aeron_publication_image_track_connection(image, destination, addr, now_ns);
                AERON_SET_RELEASE(image->time_of_last_packet_ns, now_ns);

                const bool is_eos = aeron_publication_image_is_end_of_stream(buffer, length);
                if (is_eos && !image->is_end_of_stream)
                {
                    if (aeron_publication_image_all_eos(image, destination, packet_position))
                    {
                        const int64_t eos_position = aeron_publication_find_eos_position(image);

                        const bool is_revoked = aeron_publication_image_is_revoked(buffer, length);
                        if (is_revoked)
                        {
                            AERON_SET_RELEASE(image->log_meta_data->is_publication_revoked, (uint8_t)true);

                            aeron_driver_publication_image_revoke_func_t publication_image_revoke = image->log.publication_image_revoke;
                            if (NULL != publication_image_revoke)
                            {
                                publication_image_revoke(
                                    eos_position,
                                    image->session_id,
                                    image->stream_id,
                                    image->endpoint->conductor_fields.udp_channel->uri_length,
                                    image->endpoint->conductor_fields.udp_channel->original_uri);
                            }

                            aeron_counter_increment_release(image->publication_images_revoked_counter);
                        }

                        AERON_SET_RELEASE(image->log_meta_data->end_of_stream_position, eos_position);
                        AERON_SET_RELEASE(image->is_end_of_stream, true);
                    }
                }

                aeron_counter_propose_max_release(image->rcv_hwm_position.value_addr, proposed_position);
                aeron_counter_increment_release(image->heartbeats_received_counter);
            }
            else
            {
                aeron_counter_increment_release(image->flow_control_under_runs_counter);
            }
        }
        else if (!aeron_publication_image_is_flow_control_under_run(image, packet_position))
        {
            aeron_publication_image_track_connection(image, destination, addr, now_ns);
            AERON_SET_RELEASE(image->time_of_last_packet_ns, now_ns);

            const size_t index = aeron_logbuffer_index_by_position(packet_position, image->position_bits_to_shift);
            uint8_t *term_buffer = image->mapped_raw_log.term_buffers[index].addr;

            aeron_term_rebuilder_insert(term_buffer + term_offset, buffer, length);

            aeron_counter_propose_max_release(image->rcv_hwm_position.value_addr, proposed_position);
        }
        else if (proposed_position >= (image->last_sm_position - image->max_receiver_window_length))
        {
            aeron_publication_image_track_connection(image, destination, addr, now_ns);
        }
    }

    return (int)length;
}

int aeron_publication_image_on_rttm(
    aeron_publication_image_t *image, aeron_rttm_header_t *header, struct sockaddr_storage *addr)
{
    const int64_t now_ns = image->nano_clock();
    const int64_t rtt_in_ns = now_ns - header->echo_timestamp - header->reception_delta;

    image->congestion_control->on_rttm(image->congestion_control->state, now_ns, rtt_in_ns, addr);

    return 1;
}

// Called from receiver.
int aeron_publication_image_send_pending_status_message(aeron_publication_image_t *image, int64_t now_ns)
{
    int work_count = 0;
    int64_t change_number;
    AERON_GET_ACQUIRE(change_number, image->end_sm_change);
    const bool has_sm_timed_out = image->is_sm_enabled && image->next_sm_deadline_ns < now_ns;

    if (NULL != image->invalidation_reason)
    {
        if (has_sm_timed_out)
        {
            for (size_t i = 0, len = image->connections.length; i < len; i++)
            {
                aeron_publication_image_connection_t *connection = &image->connections.array[i];
                aeron_receiver_channel_endpoint_send_error_frame(
                    image->endpoint,
                    connection->destination,
                    connection->control_addr,
                    image->session_id,
                    image->stream_id,
                    AERON_ERROR_CODE_IMAGE_REJECTED,
                    image->invalidation_reason);
            }

            image->next_sm_deadline_ns = now_ns + image->sm_timeout_ns;
        }

        return 0;
    }

    int32_t response_session_id = 0;
    if (has_sm_timed_out && aeron_publication_image_check_and_get_response_session_id(image, &response_session_id))
    {
        for (size_t i = 0, len = image->connections.length; i < len; i++)
        {
            aeron_publication_image_connection_t *connection = &image->connections.array[i];

            if (aeron_publication_image_connection_is_alive(connection, now_ns))
            {
                int send_response_setup_result = aeron_receive_channel_endpoint_send_response_setup(
                    image->endpoint,
                    connection->destination,
                    connection->control_addr,
                    image->stream_id,
                    image->session_id,
                    response_session_id);

                if (send_response_setup_result < 0)
                {
                    work_count = send_response_setup_result;
                    break;
                }

                work_count++;
            }
        }
    }

    if (work_count < 0)
    {
        return work_count;
    }

    if (change_number != image->last_sm_change_number || has_sm_timed_out)
    {
        const int64_t sm_position = image->next_sm_position;
        const int32_t receiver_window_length = image->next_sm_receiver_window_length;

        aeron_acquire();

        int64_t begin_change_number;
        AERON_GET_ACQUIRE(begin_change_number, image->begin_sm_change);

        if (change_number == begin_change_number)
        {
            const int32_t term_id = aeron_logbuffer_compute_term_id_from_position(
                sm_position, image->position_bits_to_shift, image->initial_term_id);
            const int32_t term_offset = (int32_t)(sm_position & image->term_length_mask);
            bool is_sending_eos_sm;
            AERON_GET_ACQUIRE(is_sending_eos_sm, image->is_sending_eos_sm);
            const uint8_t flags = is_sending_eos_sm ? AERON_STATUS_MESSAGE_HEADER_EOS_FLAG : 0;

            for (size_t i = 0, len = image->connections.length; i < len; i++)
            {
                aeron_publication_image_connection_t *connection = &image->connections.array[i];

                if (aeron_publication_image_connection_is_alive(connection, now_ns))
                {
                    int send_sm_result = aeron_receive_channel_endpoint_send_sm(
                        image->endpoint,
                        connection->destination,
                        connection->control_addr,
                        image->stream_id,
                        image->session_id,
                        term_id,
                        term_offset,
                        receiver_window_length,
                        flags);

                    if (send_sm_result < 0)
                    {
                        AERON_APPEND_ERR("%s", "");
                        work_count = send_sm_result;
                        break;
                    }

                    work_count++;
                    aeron_counter_increment_release(image->status_messages_sent_counter);
                }
            }

            image->last_sm_position = sm_position;
            image->last_overrun_threshold = sm_position + (image->term_length >> 1);
            image->last_sm_change_number = change_number;
            image->next_sm_deadline_ns = now_ns + image->sm_timeout_ns;

            aeron_update_active_transport_count(image, now_ns);
        }
    }

    return work_count;
}

// Called from receiver.
int aeron_publication_image_send_pending_loss(aeron_publication_image_t *image)
{
    uint8_t is_publication_revoked;

    AERON_GET_ACQUIRE(is_publication_revoked, image->log_meta_data->is_publication_revoked);

    if (is_publication_revoked)
    {
        return 0;
    }

    int work_count = 0;

    int64_t change_number;
    AERON_GET_ACQUIRE(change_number, image->end_loss_change);

    if (change_number != image->last_loss_change_number)
    {
        const int32_t term_id = image->loss_term_id;
        const int32_t term_offset = image->loss_term_offset;
        const size_t length = image->loss_length;

        aeron_acquire();

        int64_t begin_change_number;
        AERON_GET_ACQUIRE(begin_change_number, image->begin_loss_change);

        if (change_number == begin_change_number)
        {
            if (image->conductor_fields.is_reliable)
            {
                const int64_t now_ns = aeron_clock_cached_nano_time(image->cached_clock);

                for (size_t i = 0, len = image->connections.length; i < len; i++)
                {
                    aeron_publication_image_connection_t *connection = &image->connections.array[i];

                    if (aeron_publication_image_connection_is_alive(connection, now_ns))
                    {
                        int send_nak_result = aeron_receive_channel_endpoint_send_nak(
                            image->endpoint,
                            connection->destination,
                            connection->control_addr,
                            image->stream_id,
                            image->session_id,
                            term_id,
                            term_offset,
                            (int32_t)length);

                        if (send_nak_result < 0)
                        {
                            work_count = send_nak_result;
                            break;
                        }

                        work_count++;
                        aeron_counter_increment_release(image->nak_messages_sent_counter);
                        aeron_counter_increment_release(image->rcv_naks_sent.value_addr);
                    }
                }
            }
            else
            {
                const size_t index = aeron_logbuffer_index_by_term(image->initial_term_id, term_id);
                uint8_t *buffer = image->mapped_raw_log.term_buffers[index].addr;

                if (aeron_term_gap_filler_try_fill_gap(image->log_meta_data, buffer, term_id, term_offset, length))
                {
                    aeron_counter_increment_release(image->loss_gap_fills_counter);
                }

                work_count = 1;
            }

            image->last_loss_change_number = change_number;
        }
    }

    return work_count;
}

// Called from receiver
int aeron_publication_image_initiate_rttm(aeron_publication_image_t *image, int64_t now_ns)
{
    int work_count = 0;

    if (image->congestion_control->should_measure_rtt(image->congestion_control->state, now_ns))
    {
        for (size_t i = 0, len = image->connections.length; i < len; i++)
        {
            aeron_publication_image_connection_t *connection = &image->connections.array[i];

            if (aeron_publication_image_connection_is_alive(connection, now_ns))
            {
                int send_rttm_result = aeron_receive_channel_endpoint_send_rttm(
                    image->endpoint,
                    connection->destination,
                    connection->control_addr,
                    image->stream_id,
                    image->session_id,
                    now_ns,
                    0,
                    true);

                if (send_rttm_result < 0)
                {
                    work_count = send_rttm_result;
                    break;
                }
                else
                {
                    image->congestion_control->on_rttm_sent(image->congestion_control->state, now_ns);
                }

                work_count++;
            }
        }
    }

    return work_count;
}

int aeron_publication_image_add_destination(aeron_publication_image_t *image, aeron_receive_destination_t *destination)
{
    int capacity_result = 0;
    AERON_ARRAY_ENSURE_CAPACITY(capacity_result, image->connections, aeron_publication_image_connection_t)

    if (capacity_result < 0)
    {
        AERON_APPEND_ERR("%s", "Failed to ensure space for image->connections");
        return -1;
    }

    aeron_publication_image_connection_t *new_connection = &image->connections.array[image->connections.length];

    new_connection->is_eos = false;
    new_connection->destination = destination;
    new_connection->control_addr = destination->has_control_addr ? &destination->current_control_addr : NULL;
    new_connection->time_of_last_activity_ns = aeron_clock_cached_nano_time(image->cached_clock);
    new_connection->time_of_last_frame_ns = 0;
    new_connection->eos_position = 0;

    image->connections.length++;

    return (int)image->connections.length;
}

int aeron_publication_image_remove_destination(aeron_publication_image_t *image, aeron_udp_channel_t *channel)
{
    int deleted = 0;

    for (int last_index = (int)image->connections.length - 1, i = last_index; i >= 0; i--)
    {
        aeron_receive_destination_t *destination = image->connections.array[i].destination;
        if (aeron_udp_channel_equals(channel, destination->conductor_fields.udp_channel))
        {
            aeron_array_fast_unordered_remove(
                (uint8_t *)image->connections.array, sizeof(aeron_publication_image_connection_t), i, last_index);

            --image->connections.length;
            ++deleted;
            break;
        }
    }

    aeron_update_active_transport_count(image, aeron_clock_cached_nano_time(image->cached_clock));

    return deleted;
}

void aeron_publication_image_check_untethered_subscriptions(
    aeron_driver_conductor_t *conductor, aeron_publication_image_t *image, int64_t now_ns)
{
    int64_t max_sub_pos = 0;

    aeron_subscribable_t *subscribable = &image->conductor_fields.subscribable;
    for (size_t i = 0, length = subscribable->length; i < length; i++)
    {
        aeron_tetherable_position_t *tetherable_position = &subscribable->array[i];
        if (tetherable_position->is_tether || AERON_SUBSCRIPTION_TETHER_RESTING != tetherable_position->state) {
            int64_t position = aeron_counter_get_acquire(tetherable_position->value_addr);
            max_sub_pos = position > max_sub_pos ? position : max_sub_pos;
        }
    }

    int64_t window_length = image->next_sm_receiver_window_length;
    int64_t untethered_window_limit = (max_sub_pos - window_length) + (window_length / 4);

    for (size_t i = 0, length = subscribable->length; i < length; i++)
    {
        aeron_tetherable_position_t *tetherable_position = &subscribable->array[i];

        if (tetherable_position->is_tether)
        {
            tetherable_position->time_of_last_update_ns = now_ns;
        }
        else
        {
            int64_t window_limit_timeout_ns = image->conductor_fields.untethered_window_limit_timeout_ns;
            int64_t linger_timeout_ns = image->conductor_fields.untethered_linger_timeout_ns;
            int64_t resting_timeout_ns = image->conductor_fields.untethered_resting_timeout_ns;

            switch (tetherable_position->state)
            {
                case AERON_SUBSCRIPTION_TETHER_ACTIVE:
                    if (aeron_counter_get_acquire(tetherable_position->value_addr) > untethered_window_limit)
                    {
                        tetherable_position->time_of_last_update_ns = now_ns;
                    }
                    else if (now_ns > (tetherable_position->time_of_last_update_ns + window_limit_timeout_ns))
                    {
                        aeron_driver_conductor_on_unavailable_image(
                            conductor,
                            image->conductor_fields.managed_resource.registration_id,
                            tetherable_position->subscription_registration_id,
                            image->stream_id,
                            AERON_IPC_CHANNEL,
                            AERON_IPC_CHANNEL_LEN);

                        aeron_driver_subscribable_state(
                            subscribable, tetherable_position, AERON_SUBSCRIPTION_TETHER_LINGER, now_ns);
                    }
                    break;

                case AERON_SUBSCRIPTION_TETHER_LINGER:
                    if (now_ns > (tetherable_position->time_of_last_update_ns + linger_timeout_ns))
                    {
                        aeron_driver_subscribable_state(
                            subscribable, tetherable_position, AERON_SUBSCRIPTION_TETHER_RESTING, now_ns);
                    }
                    break;

                case AERON_SUBSCRIPTION_TETHER_RESTING:
                    if (now_ns > (tetherable_position->time_of_last_update_ns + resting_timeout_ns))
                    {
                        int64_t join_position = aeron_publication_image_join_position(image);
                        aeron_counter_set_release(tetherable_position->value_addr, join_position);
                        aeron_driver_conductor_on_available_image(
                            conductor,
                            image->conductor_fields.managed_resource.registration_id,
                            image->stream_id,
                            image->session_id,
                            image->log_file_name,
                            image->log_file_name_length,
                            tetherable_position->counter_id,
                            tetherable_position->subscription_registration_id,
                            image->source_identity,
                            image->source_identity_length);

                        aeron_driver_subscribable_state(
                            subscribable, tetherable_position, AERON_SUBSCRIPTION_TETHER_ACTIVE, now_ns);
                    }
                    break;
            }
        }
    }
}

// Called from conductor.
void aeron_publication_image_on_time_event(
    aeron_driver_conductor_t *conductor, aeron_publication_image_t *image, int64_t now_ns, int64_t now_ms)
{
    switch (image->conductor_fields.state)
    {
        case AERON_PUBLICATION_IMAGE_STATE_ACTIVE:
        {
            uint8_t is_publication_revoked;

            AERON_GET_ACQUIRE(is_publication_revoked, image->log_meta_data->is_publication_revoked);

            if (is_publication_revoked)
            {
                image->conductor_fields.state = AERON_PUBLICATION_IMAGE_STATE_DRAINING;
            }
            else
            {
                int64_t last_packet_timestamp_ns;
                AERON_GET_ACQUIRE(last_packet_timestamp_ns, image->time_of_last_packet_ns);
                bool is_end_of_stream;
                AERON_GET_ACQUIRE(is_end_of_stream, image->is_end_of_stream);

                if (!aeron_driver_subscribable_has_working_positions(&image->conductor_fields.subscribable) ||
                    now_ns > (last_packet_timestamp_ns + image->conductor_fields.liveness_timeout_ns) ||
                    (is_end_of_stream &&
                        aeron_counter_get_plain(image->rcv_pos_position.value_addr) >=
                            aeron_counter_get_acquire(image->rcv_hwm_position.value_addr)))
                {
                    image->conductor_fields.state = AERON_PUBLICATION_IMAGE_STATE_DRAINING;
                    image->conductor_fields.time_of_last_state_change_ns = now_ns;
                    AERON_SET_RELEASE(image->is_sending_eos_sm, true);
                }

                aeron_publication_image_check_untethered_subscriptions(conductor, image, now_ns);
            }
            break;
        }

        case AERON_PUBLICATION_IMAGE_STATE_DRAINING:
        {
            uint8_t is_publication_revoked;

            AERON_GET_ACQUIRE(is_publication_revoked, image->log_meta_data->is_publication_revoked);

            if ((aeron_publication_image_is_drained(image) &&
                ((image->conductor_fields.time_of_last_state_change_ns +
                (AERON_IMAGE_SM_EOS_MULTIPLE * image->sm_timeout_ns)) - now_ns < 0)) ||
                is_publication_revoked)
            {
                if (is_publication_revoked)
                {
                    AERON_SET_RELEASE(image->is_sending_eos_sm, true);

                    image->next_sm_deadline_ns = now_ns - 1;
                }

                image->conductor_fields.state = AERON_PUBLICATION_IMAGE_STATE_LINGER;
                image->conductor_fields.time_of_last_state_change_ns = now_ns;

                aeron_receive_channel_endpoint_dec_image_ref_count(image->endpoint);
                aeron_driver_receiver_proxy_on_remove_publication_image(conductor->context->receiver_proxy, image);
                aeron_driver_conductor_image_transition_to_linger(conductor, image);

                aeron_receive_channel_endpoint_try_remove_endpoint(image->endpoint);
            }
            break;
        }

        case AERON_PUBLICATION_IMAGE_STATE_LINGER:
        {
            if (aeron_publication_image_has_no_subscribers(image) ||
                (now_ns >
                (image->conductor_fields.time_of_last_state_change_ns + image->conductor_fields.liveness_timeout_ns)))
            {
                image->conductor_fields.state = AERON_PUBLICATION_IMAGE_STATE_DONE;
            }
            break;
        }

        case AERON_PUBLICATION_IMAGE_STATE_DONE:
            break;
    }
}

void aeron_publication_image_receiver_release(aeron_publication_image_t *image)
{
    AERON_SET_RELEASE(image->has_receiver_released, true);
}

void aeron_publication_image_invalidate(aeron_publication_image_t *image, int32_t reason_length, const char *reason)
{
    aeron_alloc((void **)&image->invalidation_reason, reason_length + 1);
    memcpy((void *)image->invalidation_reason, reason, reason_length);
}

void aeron_publication_image_remove_response_session_id(aeron_publication_image_t *image)
{
    aeron_publication_image_set_response_session_id(image, AERON_PUBLICATION_RESPONSE_NULL_RESPONSE_SESSION_ID);
}

void aeron_publication_image_stop_status_messages_if_not_active(aeron_publication_image_t *image)
{
    if (AERON_PUBLICATION_IMAGE_STATE_ACTIVE != image->conductor_fields.state)
    {
        image->is_sm_enabled = false;
    }
}

extern bool aeron_publication_image_is_heartbeat(const uint8_t *buffer, size_t length);

extern bool aeron_publication_image_is_end_of_stream(const uint8_t *buffer, size_t length);

extern bool aeron_publication_image_is_revoked(const uint8_t *buffer, size_t length);

extern bool aeron_publication_image_is_flow_control_under_run(
    aeron_publication_image_t *image, int64_t packet_position);

extern bool aeron_publication_image_is_flow_control_over_run(
    aeron_publication_image_t *image, int64_t proposed_position);

extern void aeron_publication_image_schedule_status_message(
    aeron_publication_image_t *image, int64_t sm_position, int32_t window_length);

extern bool aeron_publication_image_is_drained(aeron_publication_image_t *image);

extern bool aeron_publication_image_has_no_subscribers(aeron_publication_image_t *image);

extern bool aeron_publication_image_is_accepting_subscriptions(aeron_publication_image_t *image);

extern void aeron_publication_image_disconnect_endpoint(aeron_publication_image_t *image);

extern void aeron_publication_image_conductor_disconnect_endpoint(aeron_publication_image_t *image);

extern const char *aeron_publication_image_log_file_name(aeron_publication_image_t *image);

extern int64_t aeron_publication_image_registration_id(aeron_publication_image_t *image);

extern bool aeron_publication_image_has_send_response_setup(aeron_publication_image_t *image);

void aeron_publication_image_set_response_session_id(
    aeron_publication_image_t *image, int64_t response_session_id);

extern int64_t aeron_publication_image_join_position(aeron_publication_image_t *image);<|MERGE_RESOLUTION|>--- conflicted
+++ resolved
@@ -507,17 +507,13 @@
 
 int aeron_publication_image_track_rebuild(aeron_publication_image_t *image, int64_t now_ns)
 {
-<<<<<<< HEAD
     int work_count = 0;
-    if (aeron_driver_subscribable_has_working_positions(&image->conductor_fields.subscribable))
-=======
     uint8_t is_publication_revoked;
 
     AERON_GET_ACQUIRE(is_publication_revoked, image->log_meta_data->is_publication_revoked);
 
     if (aeron_driver_subscribable_has_working_positions(&image->conductor_fields.subscribable) &&
         !is_publication_revoked)
->>>>>>> 5479633e
     {
         const int64_t hwm_position = aeron_counter_get_acquire(image->rcv_hwm_position.value_addr);
         int64_t min_sub_pos = INT64_MAX;
