--- conflicted
+++ resolved
@@ -661,13 +661,8 @@
     }
     else
     {
-<<<<<<< HEAD
-        char buffer[sizeof(aeron_driver_agent_cmd_log_header_t) + MAX_CMD_LENGTH];
+        char buffer[sizeof(aeron_driver_agent_cmd_log_header_t) + AERON_MAX_CMD_LENGTH];
         log_conductor_to_driver_command(event_id, msg_type_id, message, length, command_length, buffer);
-=======
-        char buffer[sizeof(aeron_driver_agent_cmd_log_header_t) + AERON_MAX_CMD_LENGTH];
-        encode_conductor_to_driver_command(msg_type_id, message, length, command_length, buffer);
->>>>>>> cba791cc
     }
 }
 
@@ -710,61 +705,8 @@
     }
     else
     {
-<<<<<<< HEAD
-        char buffer[sizeof(aeron_driver_agent_cmd_log_header_t) + MAX_CMD_LENGTH];
+        char buffer[sizeof(aeron_driver_agent_cmd_log_header_t) + AERON_MAX_CMD_LENGTH];
         log_conductor_to_client_command(event_id, msg_type_id, message, length, command_length, buffer);
-=======
-        char buffer[sizeof(aeron_driver_agent_cmd_log_header_t) + AERON_MAX_CMD_LENGTH];
-        encode_conductor_to_client_command(msg_type_id, message, length, command_length, buffer);
-    }
-}
-
-void encode_raw_log_map_operation(
-    const aeron_mapped_raw_log_t *mapped_raw_log,
-    const int result,
-    const char *path,
-    const size_t path_len, char *buffer)
-{
-    aeron_driver_agent_raw_log_op_header_t *hdr = (aeron_driver_agent_raw_log_op_header_t *)buffer;
-
-    hdr->time_ms = aeron_epoch_clock();
-    hdr->raw_log.raw_log_map.path_len = (int32_t)path_len;
-    hdr->raw_log.raw_log_map.result = result;
-    hdr->raw_log.raw_log_map.addr = (uintptr_t)mapped_raw_log;
-    memcpy(&hdr->raw_log.raw_log_map.log, mapped_raw_log, sizeof(hdr->raw_log.raw_log_map.log));
-    memcpy(buffer + sizeof(aeron_driver_agent_raw_log_op_header_t), path, path_len);
-
-    aeron_mpsc_rb_write(
-        &logging_mpsc_rb, AERON_RAW_LOG_MAP_OP, buffer, sizeof(aeron_driver_agent_raw_log_op_header_t) + path_len);
-}
-
-int aeron_driver_agent_raw_log_map_interceptor(
-    aeron_mapped_raw_log_t *mapped_raw_log,
-    const char *path,
-    bool use_sparse_files,
-    uint64_t term_length,
-    uint64_t page_size)
-{
-    int result = aeron_raw_log_map(mapped_raw_log, path, use_sparse_files, term_length, page_size);
-
-    const size_t path_len = strlen(path);
-    const size_t command_length = sizeof(aeron_driver_agent_raw_log_op_header_t) + path_len;
-
-    if (command_length > sizeof(aeron_driver_agent_raw_log_op_header_t) + AERON_MAX_PATH)
-    {
-        char *buffer = NULL;
-        if (aeron_alloc((void **)&buffer, command_length) < 0)
-        {
-            return result;
-        }
-        encode_raw_log_map_operation(mapped_raw_log, result, path, path_len, buffer);
-        aeron_free(buffer);
-    }
-    else
-    {
-        char buffer[sizeof(aeron_driver_agent_raw_log_op_header_t) + AERON_MAX_PATH];
-        encode_raw_log_map_operation(mapped_raw_log, result, path, path_len, buffer);
->>>>>>> cba791cc
     }
 }
 
@@ -1121,45 +1063,6 @@
     return buffer;
 }
 
-<<<<<<< HEAD
-=======
-int64_t aeron_driver_agent_add_dynamic_dissector(aeron_driver_agent_generic_dissector_func_t func)
-{
-    uint8_t buffer[sizeof(aeron_driver_agent_add_dissector_header_t)];
-    aeron_driver_agent_add_dissector_header_t *hdr =
-        (aeron_driver_agent_add_dissector_header_t *)buffer;
-
-    hdr->time_ms = aeron_epoch_clock();
-    AERON_GET_AND_ADD_INT64(hdr->index, dynamic_dissector_index, 1);
-    hdr->dissector_func = func;
-
-    aeron_mpsc_rb_write(
-        &logging_mpsc_rb,
-        AERON_ADD_DYNAMIC_DISSECTOR,
-        buffer,
-        sizeof(aeron_driver_agent_add_dissector_header_t));
-
-    return hdr->index;
-}
-
-void aeron_driver_agent_log_dynamic_event(int64_t index, const void *message, size_t length)
-{
-    uint8_t buffer[AERON_MAX_FRAME_LENGTH + sizeof(aeron_driver_agent_dynamic_event_header_t)];
-    aeron_driver_agent_dynamic_event_header_t *hdr = (aeron_driver_agent_dynamic_event_header_t *)buffer;
-    size_t copy_length = length < AERON_MAX_FRAME_LENGTH ? length : AERON_MAX_FRAME_LENGTH;
-
-    hdr->time_ms = aeron_epoch_clock();
-    hdr->index = index;
-    memcpy(buffer + sizeof(aeron_driver_agent_dynamic_event_header_t), message, copy_length);
-
-    aeron_mpsc_rb_write(
-        &logging_mpsc_rb,
-        AERON_DYNAMIC_DISSECTOR_EVENT,
-        buffer,
-        sizeof(aeron_driver_agent_dynamic_event_header_t) + copy_length);
-}
-
->>>>>>> cba791cc
 static const char *dissect_command_type_id(int64_t cmd_type_id)
 {
     switch (cmd_type_id)
