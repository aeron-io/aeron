--- conflicted
+++ resolved
@@ -154,10 +154,6 @@
             .aeronDirectoryName(aeronDirName)
             .archiveDir(new File(baseDir, "archive"))
             .controlChannel(udpChannel(nodeId, hostname, ARCHIVE_CONTROL_PORT_OFFSET))
-<<<<<<< HEAD
-            .replicationChannel(udpChannel(nodeId, hostname, REPLICATION_PORT_OFFSET))
-=======
->>>>>>> c7e185bf
             .localControlChannel("aeron:ipc?term-length=64k")
             .recordingEventsEnabled(false)
             .threadingMode(ArchiveThreadingMode.SHARED);
