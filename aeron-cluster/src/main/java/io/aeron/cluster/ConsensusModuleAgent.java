--- conflicted
+++ resolved
@@ -165,11 +165,8 @@
     private String catchupLogDestination;
     private String ingressEndpoints;
     private StandbySnapshotReplicator standbySnapshotReplicator = null;
-<<<<<<< HEAD
+    private String localLogChannel;
     private int currentAppointedLeaderId;
-=======
-    private String localLogChannel;
->>>>>>> 07e84964
 
     ConsensusModuleAgent(final ConsensusModule.Context ctx)
     {
@@ -1587,7 +1584,8 @@
         }
     }
 
-    void onReplayNewLeadershipTermEvent(final long leadershipTermId,
+    void onReplayNewLeadershipTermEvent(
+        final long leadershipTermId,
         final long logPosition,
         final long timestamp,
         final long termBaseLogPosition,
