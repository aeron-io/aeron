--- conflicted
+++ resolved
@@ -3071,12 +3071,6 @@
                 ctx.ingressChannel(), ctx.ingressStreamId(), null, this::onUnavailableIngressImage));
         }
     }
-<<<<<<< HEAD
-
-    ClusterMember thisMember()
-    {
-        return thisMember;
-    }
 
     public String toString()
     {
@@ -3084,6 +3078,4 @@
             "election=" + election +
             '}';
     }
-=======
->>>>>>> 4116867e
 }