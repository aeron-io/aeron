--- conflicted
+++ resolved
@@ -38,12 +38,8 @@
     private final CloseSessionDecoder closeSessionDecoder = new CloseSessionDecoder();
     private final ClusterMembersQueryDecoder clusterMembersQueryDecoder = new ClusterMembersQueryDecoder();
     private final RemoveMemberDecoder removeMemberDecoder = new RemoveMemberDecoder();
-<<<<<<< HEAD
     private final AddMemberDecoder addMemberDecoder = new AddMemberDecoder();
-    private final FragmentAssembler fragmentAssembler = new FragmentAssembler(this::onFragment);
-=======
     private final ControlledFragmentAssembler fragmentAssembler = new ControlledFragmentAssembler(this::onFragment);
->>>>>>> 3fe0185c
 
     ConsensusModuleAdapter(final Subscription subscription, final ConsensusModuleAgent consensusModuleAgent)
     {
