/*
 * Copyright 2014-2025 Real Logic Limited.
 *
 * Licensed under the Apache License, Version 2.0 (the "License");
 * you may not use this file except in compliance with the License.
 * You may obtain a copy of the License at
 *
 * https://www.apache.org/licenses/LICENSE-2.0
 *
 * Unless required by applicable law or agreed to in writing, software
 * distributed under the License is distributed on an "AS IS" BASIS,
 * WITHOUT WARRANTIES OR CONDITIONS OF ANY KIND, either express or implied.
 * See the License for the specific language governing permissions and
 * limitations under the License.
 */

#ifndef AERON_ATOMIC64_GCC_X86_64_H
#define AERON_ATOMIC64_GCC_X86_64_H

#include <stdbool.h>
#include <stdint.h>

<<<<<<< HEAD
/* ------------------------------------------------------------
 * Volatile lvalue enforcement (GCC / Clang)
 * ------------------------------------------------------------ */
#if defined(__cplusplus)

#include <type_traits>

#define AERON_STR2(x) #x
#define AERON_STR(x)  AERON_STR2(x)

#if defined(__cplusplus)
#define AERON_STATIC_ASSERT(cond, msg) static_assert(cond, msg)
#else
#define AERON_STATIC_ASSERT(cond, msg) _Static_assert(cond, msg)
#endif

/*
 * C++ version:
 *  - decltype((expr)) yields T& / volatile T& for lvalues
 *  - require lvalue reference
 *  - require volatile on the referred-to type
 */
#define AERON_ASSERT_VOLATILE_LVALUE(expr, msg)                                  \
AERON_STATIC_ASSERT(                                                         \
std::is_lvalue_reference<decltype((expr))>::value &&                     \
std::is_volatile<typename std::remove_reference<decltype((expr))>::type>::value, \
msg " (expr: " #expr ")")

#elif defined(__GNUC__) || defined(__clang__)

/* C version (GNU extension) */
#define AERON_STR2(x) #x
#define AERON_STR(x)  AERON_STR2(x)

#if defined(__cplusplus)
#define AERON_STATIC_ASSERT(cond, msg) static_assert(cond, msg)
#else
#define AERON_STATIC_ASSERT(cond, msg) _Static_assert(cond, msg)
#endif

#define AERON_ASSERT_VOLATILE_LVALUE(expr, msg)                                  \
AERON_STATIC_ASSERT(                                                         \
__builtin_types_compatible_p(                                             \
__typeof__(&(expr)),                                                  \
volatile __typeof__(expr) *),                                         \
msg " (expr: " #expr ")")

#else
#define AERON_ASSERT_VOLATILE_LVALUE(expr, msg) do { (void)(expr); } while (0)
#endif

#define AERON_GET_ACQUIRE(dst, src)                                           \
do                                                                            \
{                                                                             \
    AERON_ASSERT_VOLATILE_LVALUE(                                             \
        src,                                                                  \
        "AERON_GET_ACQUIRE: src must be a volatile lvalue"); \
    dst = (src);                                                              \
    __asm__ volatile("" ::: "memory");                                        \
}                                                                             \
while (false)

#define AERON_SET_RELEASE(dst, src)                                           \
do                                                                            \
{                                                                             \
    AERON_ASSERT_VOLATILE_LVALUE(                                             \
        dst,                                                                  \
        "AERON_SET_RELEASE: dst must be a volatile lvalue"); \
    __asm__ volatile("" ::: "memory");                                        \
    (dst) = (src);                                                            \
}                                                                             \
while (false)
=======
#define AERON_GET_ACQUIRE(dst, src) \
do \
{ \
    dst = src; \
    __asm__ __volatile__("" ::: "memory"); \
} \
while (false) \

#define AERON_SET_RELEASE(dst, src) \
do \
{ \
    __asm__ __volatile__("" ::: "memory"); \
    dst = src; \
} \
while (false) \
>>>>>>> 715b7be5

#define AERON_GET_AND_ADD_INT64(original, dst, value) \
do \
{ \
    __asm__ __volatile__( \
        "lock; xaddq %0, %1" \
        : "=r"(original), "+m"(dst) \
        : "0"((int64_t)value) \
        : "memory", "cc" \
        ); \
} \
while (false) \

#define AERON_GET_AND_ADD_INT32(original, dst, value) \
do \
{ \
    __asm__ __volatile__( \
        "lock; xaddl %0, %1" \
        : "=r"(original), "+m"(dst) \
        : "0"(value) \
        : "memory", "cc" \
        );\
} \
while (false) \

inline bool aeron_cas_int64(volatile int64_t *dst, int64_t expected, int64_t desired)
{
    int64_t original;
    __asm__ __volatile__(
        "lock; cmpxchgq %2, %1"
        : "=a"(original), "+m"(*dst)
        : "r"(desired), "0"(expected)
        : "memory", "cc"
        );

    return original == expected;
}

inline bool aeron_cas_uint64(volatile uint64_t *dst, uint64_t expected, uint64_t desired)
{
    uint64_t original;
    __asm__ __volatile__(
        "lock; cmpxchgq %2, %1"
        : "=a"(original), "+m"(*dst)
        : "r"(desired), "0"(expected)
        : "memory", "cc"
        );

    return original == expected;
}

inline bool aeron_cas_int32(volatile int32_t *dst, int32_t expected, int32_t desired)
{
    int32_t original;
    __asm__ __volatile__(
        "lock; cmpxchgl %2, %1"
        : "=a"(original), "+m"(*dst)
        : "r"(desired), "0"(expected)
        : "memory", "cc"
        );

    return original == expected;
}

inline void aeron_acquire(void)
{
    __asm__ __volatile__("" ::: "memory");
}

inline void aeron_release(void)
{
    __asm__ __volatile__("" ::: "memory");
}


/*-------------------------------------
 *  Alignment
 *-------------------------------------
 * Note: May not work on local variables.
 * http://gcc.gnu.org/bugzilla/show_bug.cgi?id=24691
 */
#define AERON_DECL_ALIGNED(declaration, amt) declaration __attribute__((aligned(amt)))

#endif //AERON_ATOMIC64_GCC_X86_64_H<|MERGE_RESOLUTION|>--- conflicted
+++ resolved
@@ -20,7 +20,6 @@
 #include <stdbool.h>
 #include <stdint.h>
 
-<<<<<<< HEAD
 /* ------------------------------------------------------------
  * Volatile lvalue enforcement (GCC / Clang)
  * ------------------------------------------------------------ */
@@ -31,12 +30,6 @@
 #define AERON_STR2(x) #x
 #define AERON_STR(x)  AERON_STR2(x)
 
-#if defined(__cplusplus)
-#define AERON_STATIC_ASSERT(cond, msg) static_assert(cond, msg)
-#else
-#define AERON_STATIC_ASSERT(cond, msg) _Static_assert(cond, msg)
-#endif
-
 /*
  * C++ version:
  *  - decltype((expr)) yields T& / volatile T& for lvalues
@@ -44,8 +37,8 @@
  *  - require volatile on the referred-to type
  */
 #define AERON_ASSERT_VOLATILE_LVALUE(expr, msg)                                  \
-AERON_STATIC_ASSERT(                                                         \
-std::is_lvalue_reference<decltype((expr))>::value &&                     \
+AERON_STATIC_ASSERT(                                                             \
+std::is_lvalue_reference<decltype((expr))>::value &&                             \
 std::is_volatile<typename std::remove_reference<decltype((expr))>::type>::value, \
 msg " (expr: " #expr ")")
 
@@ -55,17 +48,11 @@
 #define AERON_STR2(x) #x
 #define AERON_STR(x)  AERON_STR2(x)
 
-#if defined(__cplusplus)
-#define AERON_STATIC_ASSERT(cond, msg) static_assert(cond, msg)
-#else
-#define AERON_STATIC_ASSERT(cond, msg) _Static_assert(cond, msg)
-#endif
-
-#define AERON_ASSERT_VOLATILE_LVALUE(expr, msg)                                  \
-AERON_STATIC_ASSERT(                                                         \
-__builtin_types_compatible_p(                                             \
-__typeof__(&(expr)),                                                  \
-volatile __typeof__(expr) *),                                         \
+#define AERON_ASSERT_VOLATILE_LVALUE(expr, msg)                               \
+AERON_STATIC_ASSERT(                                                          \
+__builtin_types_compatible_p(                                                 \
+__typeof__(&(expr)),                                                          \
+volatile __typeof__(expr) *),                                                 \
 msg " (expr: " #expr ")")
 
 #else
@@ -77,9 +64,9 @@
 {                                                                             \
     AERON_ASSERT_VOLATILE_LVALUE(                                             \
         src,                                                                  \
-        "AERON_GET_ACQUIRE: src must be a volatile lvalue"); \
+        "AERON_GET_ACQUIRE: src must be a volatile lvalue");                  \
     dst = (src);                                                              \
-    __asm__ volatile("" ::: "memory");                                        \
+    __asm__ __volatile__("" ::: "memory");                                    \
 }                                                                             \
 while (false)
 
@@ -88,28 +75,11 @@
 {                                                                             \
     AERON_ASSERT_VOLATILE_LVALUE(                                             \
         dst,                                                                  \
-        "AERON_SET_RELEASE: dst must be a volatile lvalue"); \
-    __asm__ volatile("" ::: "memory");                                        \
+        "AERON_SET_RELEASE: dst must be a volatile lvalue");                  \
+    __asm__ __volatile__("" ::: "memory");                                    \
     (dst) = (src);                                                            \
 }                                                                             \
 while (false)
-=======
-#define AERON_GET_ACQUIRE(dst, src) \
-do \
-{ \
-    dst = src; \
-    __asm__ __volatile__("" ::: "memory"); \
-} \
-while (false) \
-
-#define AERON_SET_RELEASE(dst, src) \
-do \
-{ \
-    __asm__ __volatile__("" ::: "memory"); \
-    dst = src; \
-} \
-while (false) \
->>>>>>> 715b7be5
 
 #define AERON_GET_AND_ADD_INT64(original, dst, value) \
 do \
