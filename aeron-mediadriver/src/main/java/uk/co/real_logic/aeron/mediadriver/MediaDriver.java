/*
 * Copyright 2014 Real Logic Ltd.
 *
 * Licensed under the Apache License, Version 2.0 (the "License");
 * you may not use this file except in compliance with the License.
 * You may obtain a copy of the License at
 *
 * http://www.apache.org/licenses/LICENSE-2.0
 *
 * Unless required by applicable law or agreed to in writing, software
 * distributed under the License is distributed on an "AS IS" BASIS,
 * WITHOUT WARRANTIES OR CONDITIONS OF ANY KIND, either express or implied.
 * See the License for the specific language governing permissions and
 * limitations under the License.
 */
package uk.co.real_logic.aeron.mediadriver;

import uk.co.real_logic.aeron.mediadriver.buffer.BufferManagement;
import uk.co.real_logic.aeron.util.*;
import uk.co.real_logic.aeron.util.concurrent.AtomicBuffer;
import uk.co.real_logic.aeron.util.concurrent.OneToOneConcurrentArrayQueue;
import uk.co.real_logic.aeron.util.concurrent.ringbuffer.ManyToOneRingBuffer;
import uk.co.real_logic.aeron.util.concurrent.ringbuffer.RingBuffer;
import uk.co.real_logic.aeron.util.status.StatusBufferCreator;

import java.io.File;
import java.nio.ByteBuffer;
import java.util.Queue;
import java.util.concurrent.Executor;
import java.util.concurrent.Executors;
import java.util.concurrent.TimeUnit;
import java.util.function.BiConsumer;
import java.util.function.Supplier;

import static java.lang.Integer.getInteger;
import static uk.co.real_logic.aeron.mediadriver.buffer.BufferManagement.newMappedBufferManager;
import static uk.co.real_logic.aeron.util.CommonConfiguration.*;
import static uk.co.real_logic.aeron.util.concurrent.ringbuffer.RingBufferDescriptor.TRAILER_LENGTH;

/**
 * Main class for JVM-based mediadriver
 * <p>
 * <p>
 * Usage:
 * <code>
 * $ java -jar aeron-mediadriver.jar
 * $ java -Doption=value -jar aeron-mediadriver.jar
 * </code>
 * Properties
 * <ul>
 * <li><code>aeron.conductor.dir</code>: Use value as directory name for conductor buffers.</li>
 * <li><code>aeron.data.dir</code>: Use value as directory name for data buffers.</li>
 * <li><code>aeron.rcv.buffer.size</code>: Use int value as size of buffer for receiving from network.</li>
 * <li><code>aeron.command.buffer.size</code>: Use int value as size of the command buffers between threads.</li>
 * <li><code>aeron.conductor.buffer.size</code>: Use int value as size of the conductor buffers between the media
 * driver and the client.</li>
 * <li><code>aeron.select.timeout</code>: use int value as default timeout for NIO select calls</li>
 * </ul>
 */
public class MediaDriver implements AutoCloseable
{
    /**
     * Byte buffer size (in bytes) for reads
     */
    public static final String READ_BUFFER_SZ_PROP_NAME = "aeron.rcv.buffer.size";

    /**
     * Size (in bytes) of the command buffers between threads
     */
    public static final String COMMAND_BUFFER_SZ_PROP_NAME = "aeron.command.buffer.size";

    /**
     * Size (in bytes) of the conductor buffers between the media driver and the client
     */
    public static final String ADMIN_BUFFER_SZ_PROP_NAME = "aeron.conductor.buffer.size";

    /**
     * Size (in bytes) of the counter storage buffer
     */
    public static final String COUNTERS_BUFFER_SZ_PROP_NAME = "aeron.counters.buffer.size";

    /**
     * Size (in bytes) of the counter storage buffer
     */
    public static final String DESCRIPTOR_BUFFER_SZ_PROP_NAME = "aeron.counters.descriptor.size";

    /**
     * Timeout (in msec) for the basic NIO select call
     */
    public static final String SELECT_TIMEOUT_PROP_NAME = "aeron.select.timeout";

    /**
     * Default byte buffer size for reads
     */
    public static final int READ_BYTE_BUFFER_SZ_DEFAULT = 4096;

    /**
     * Default buffer size for command buffers between threads
     */
    public static final int COMMAND_BUFFER_SZ_DEFAULT = 65536;

    /**
     * Default buffer size for conductor buffers between the media driver and the client
     */
    public static final int ADMIN_BUFFER_SZ_DEFAULT = 65536 + TRAILER_LENGTH;

    /**
     * Size (in bytes) of the counter storage buffer
     */
    public static final int COUNTERS_BUFFER_SZ_DEFAULT = 65536;

    /**
     * Size (in bytes) of the counter storage buffer
     */
    public static final int DESCRIPTOR_BUFFER_SZ_DEFAULT = 65536;

    /**
     * Default timeout for select
     */
    public static final int SELECT_TIMEOUT_DEFAULT = 10;

    /**
     * Default group size estimate for NAK delay randomization
     */
    public static final int NAK_GROUPSIZE_DEFAULT = 10;
    /**
     * Default group RTT estimate for NAK delay randomization in msec
     */
    public static final int NAK_GRTT_DEFAULT = 10;
    /**
     * Default max backoff for NAK delay randomization in msec
     */
    public static final int NAK_MAX_BACKOFF_DEFAULT = 60;

    /**
     * Default group size estimate for retransmit delay randomization
     */
    public static final int RETRANS_GROUPSIZE_DEFAULT = 10;
    /**
     * Default group RTT estimate for retransmit delay randomization in msec
     */
    public static final int RETRANS_GRTT_DEFAULT = 10;
    /**
     * Default max backoff for retransmit delay randomization in msec
     */
    public static final int RETRANS_MAX_BACKOFF_DEFAULT = 60;

    /**
     * Default max number of active retransmissions per Term
     */
    public static final int MAX_RETRANSMITS_DEFAULT = 16;

    public static final long DESCRIPTOR_BUFFER_SIZE = 1024L;
    public static final long COUNTERS_BUFFER_SIZE = 1024L;

    public static final int READ_BYTE_BUFFER_SZ = getInteger(READ_BUFFER_SZ_PROP_NAME, READ_BYTE_BUFFER_SZ_DEFAULT);
    public static final int COMMAND_BUFFER_SZ = getInteger(COMMAND_BUFFER_SZ_PROP_NAME, COMMAND_BUFFER_SZ_DEFAULT);
    public static final int ADMIN_BUFFER_SZ = getInteger(ADMIN_BUFFER_SZ_PROP_NAME, ADMIN_BUFFER_SZ_DEFAULT);
    public static final int SELECT_TIMEOUT = getInteger(SELECT_TIMEOUT_PROP_NAME, SELECT_TIMEOUT_DEFAULT);
    public static final int COUNTERS_BUFFER_SZ = getInteger(COUNTERS_BUFFER_SZ_PROP_NAME, COUNTERS_BUFFER_SZ_DEFAULT);
    public static final int DESCRIPTOR_BUFFER_SZ = getInteger(DESCRIPTOR_BUFFER_SZ_PROP_NAME,
                                                              DESCRIPTOR_BUFFER_SZ_DEFAULT);

    /**
     * ticksPerWheel for TimerWheel in conductor thread
     */
    public static final int MEDIA_CONDUCTOR_TICKS_PER_WHEEL = 1024;

    /**
     * tickDuration (in MICROSECONDS) for TimerWheel in conductor thread
     */
    public static final int MEDIA_CONDUCTOR_TICK_DURATION_US = 10 * 1000;

    private final File adminDirFile;
    private final File dataDirFile;
    private final File countersDirFile;

    public static void main(final String[] args) throws Exception
    {
        try (final MediaDriver mediaDriver = new MediaDriver())
        {
            final Executor executor = Executors.newFixedThreadPool(3);

            executor.execute(mediaDriver.conductor());
            executor.execute(mediaDriver.receiver());
            executor.execute(mediaDriver.sender());
        }
    }

    private final Receiver receiver;
    private final Sender sender;
    private final MediaConductor conductor;

    private final ConductorShmBuffers conductorShmBuffers;
    private final BufferManagement bufferManagement;
    private final StatusBufferCreator countersCreator;

    public MediaDriver() throws Exception
    {
        final NioSelector rcvNioSelector = new NioSelector();

        adminDirFile = new File(ADMIN_DIR_NAME);
        dataDirFile = new File(DATA_DIR_NAME);
        countersDirFile = new File(COUNTERS_DIR_NAME);

        ensureDirectoriesExist();

        conductorShmBuffers = new ConductorShmBuffers(ADMIN_DIR_NAME, ADMIN_BUFFER_SZ);
        bufferManagement = newMappedBufferManager(DATA_DIR_NAME);
        countersCreator = new StatusBufferCreator(DESCRIPTOR_BUFFER_SIZE, COUNTERS_BUFFER_SIZE);

        final Context ctx =
            new Context().conductorCommandBuffer(COMMAND_BUFFER_SZ)
                         .receiverCommandBuffer(COMMAND_BUFFER_SZ)
                         .receiverNioSelector(rcvNioSelector)
                         .conductorNioSelector(new NioSelector())
                         .senderFlowControl(UnicastSenderControlStrategy::new)
                         .conductorShmBuffers(conductorShmBuffers)
                         .bufferManagement(bufferManagement)
                         .conductorTimerWheel(new TimerWheel(MEDIA_CONDUCTOR_TICK_DURATION_US,
                                                             TimeUnit.MICROSECONDS,
                                                             MEDIA_CONDUCTOR_TICKS_PER_WHEEL))
                         .newReceiveBufferEventQueue(new OneToOneConcurrentArrayQueue<>(1024))
                         .mtuLength(CommonConfiguration.MTU_LENGTH);

<<<<<<< HEAD
        ctx.dataFrameHandlerFactory(
            new DataFrameHandlerFactory(rcvNioSelector,
                                        new MediaConductorProxy(ctx.mediaCommandBuffer(), rcvNioSelector)));

=======
>>>>>>> 317494ef
        ctx.receiverProxy(new ReceiverProxy(ctx.receiverCommandBuffer(),
                                            ctx.conductorNioSelector(),
                                            ctx.newReceiveBufferEventQueue()));

        ctx.mediaConductorProxy(new MediaConductorProxy(ctx.mediaCommandBuffer(), ctx.conductorNioSelector()));

        receiver = new Receiver(ctx);
        sender = new Sender();
        conductor = new MediaConductor(ctx, receiver, sender);
    }

    public Receiver receiver()
    {
        return receiver;
    }

    public Sender sender()
    {
        return sender;
    }

    public MediaConductor conductor()
    {
        return conductor;
    }

    public void close() throws Exception
    {
        receiver.close();
        receiver.nioSelector().selectNowWithNoProcessing();
        sender.close();
        conductor.close();
        conductor.nioSelector().selectNowWithNoProcessing();
        conductorShmBuffers.close();
        bufferManagement.close();
        countersCreator.close();
        deleteDirectories();
    }

    public void ensureDirectoriesExist() throws Exception
    {
        final BiConsumer<String, String> callback = (path, name) ->
        {
            // TODO: replace with logging?
            System.err.println("WARNING: " + name + " directory already exists: " + path);
        };

        IoUtil.ensureDirectoryExists(adminDirFile, "conductor", callback);
        IoUtil.ensureDirectoryExists(dataDirFile, "data", callback);
        IoUtil.ensureDirectoryExists(countersDirFile, "counter", callback);
    }

    public void deleteDirectories() throws Exception
    {
        if (DIRS_DELETE_ON_EXIT)
        {
            IoUtil.delete(adminDirFile, false);
            IoUtil.delete(dataDirFile, false);
            IoUtil.delete(countersDirFile, false);
        }
    }

    public static class Context
    {
        private RingBuffer mediaCommandBuffer;
        private RingBuffer receiverCommandBuffer;
        private BufferManagement bufferManagement;
        private ConductorShmBuffers conductorShmBuffers;
        private NioSelector receiverNioSelector;
        private NioSelector conductorNioSelector;
        private Supplier<SenderControlStrategy> senderFlowControl;
        private TimerWheel conductorTimerWheel;
        private int mtuLength;
        private Queue<NewReceiveBufferEvent> newReceiveBufferEventQueue;
        private ReceiverProxy receiverProxy;
        private MediaConductorProxy mediaConductorProxy;

        private RingBuffer createNewCommandBuffer(final int size)
        {
            final ByteBuffer byteBuffer = ByteBuffer.allocateDirect(size + TRAILER_LENGTH);
            final AtomicBuffer atomicBuffer = new AtomicBuffer(byteBuffer);

            return new ManyToOneRingBuffer(atomicBuffer);
        }

        public Context conductorCommandBuffer(final int size)
        {
            this.mediaCommandBuffer = createNewCommandBuffer(size);
            return this;
        }

        public Context receiverCommandBuffer(final int size)
        {
            this.receiverCommandBuffer = createNewCommandBuffer(size);
            return this;
        }

        public Context bufferManagement(final BufferManagement bufferManagement)
        {
            this.bufferManagement = bufferManagement;
            return this;
        }

        public Context conductorShmBuffers(final ConductorShmBuffers conductorShmBuffers)
        {
            this.conductorShmBuffers = conductorShmBuffers;
            return this;
        }

        public Context receiverNioSelector(final NioSelector nioSelector)
        {
            this.receiverNioSelector = nioSelector;
            return this;
        }

        public Context conductorNioSelector(final NioSelector nioSelector)
        {
            this.conductorNioSelector = nioSelector;
            return this;
        }

        public Context senderFlowControl(final Supplier<SenderControlStrategy> senderFlowControl)
        {
            this.senderFlowControl = senderFlowControl;
            return this;
        }

        public Context mtuLength(final int mtuLength)
        {
            this.mtuLength = mtuLength;
            return this;
        }

        public Context conductorTimerWheel(final TimerWheel wheel)
        {
            this.conductorTimerWheel = wheel;
            return this;
        }

        public Context newReceiveBufferEventQueue(final Queue<NewReceiveBufferEvent> newReceiveBufferEventQueue)
        {
            this.newReceiveBufferEventQueue = newReceiveBufferEventQueue;
            return this;
        }

        public Context receiverProxy(final ReceiverProxy receiverProxy)
        {
            this.receiverProxy = receiverProxy;
            return this;
        }

        public Context mediaConductorProxy(final MediaConductorProxy mediaConductorProxy)
        {
            this.mediaConductorProxy = mediaConductorProxy;
            return this;
        }

        public RingBuffer mediaCommandBuffer()
        {
            return mediaCommandBuffer;
        }

        public RingBuffer receiverCommandBuffer()
        {
            return receiverCommandBuffer;
        }

        public BufferManagement bufferManagement()
        {
            return bufferManagement;
        }

        public ConductorShmBuffers conductorShmBuffers()
        {
            return conductorShmBuffers;
        }

        public NioSelector receiverNioSelector()
        {
            return receiverNioSelector;
        }

        public NioSelector conductorNioSelector()
        {
            return conductorNioSelector;
        }

        public Supplier<SenderControlStrategy> senderFlowControl()
        {
            return senderFlowControl;
        }

        public int mtuLength()
        {
            return mtuLength;
        }

        public TimerWheel conductorTimerWheel()
        {
            return conductorTimerWheel;
        }

        public Queue<NewReceiveBufferEvent> newReceiveBufferEventQueue()
        {
            return newReceiveBufferEventQueue;
        }

        public ReceiverProxy receiverProxy()
        {
            return receiverProxy;
        }

        public MediaConductorProxy mediaConductorProxy()
        {
            return mediaConductorProxy;
        }
    }
}<|MERGE_RESOLUTION|>--- conflicted
+++ resolved
@@ -59,95 +59,57 @@
  */
 public class MediaDriver implements AutoCloseable
 {
-    /**
-     * Byte buffer size (in bytes) for reads
-     */
+    /** Byte buffer size (in bytes) for reads */
     public static final String READ_BUFFER_SZ_PROP_NAME = "aeron.rcv.buffer.size";
 
-    /**
-     * Size (in bytes) of the command buffers between threads
-     */
+    /** Size (in bytes) of the command buffers between threads */
     public static final String COMMAND_BUFFER_SZ_PROP_NAME = "aeron.command.buffer.size";
 
-    /**
-     * Size (in bytes) of the conductor buffers between the media driver and the client
-     */
+    /** Size (in bytes) of the conductor buffers between the media driver and the client */
     public static final String ADMIN_BUFFER_SZ_PROP_NAME = "aeron.conductor.buffer.size";
 
-    /**
-     * Size (in bytes) of the counter storage buffer
-     */
+    /** Size (in bytes) of the counter storage buffer */
     public static final String COUNTERS_BUFFER_SZ_PROP_NAME = "aeron.counters.buffer.size";
 
-    /**
-     * Size (in bytes) of the counter storage buffer
-     */
+    /** Size (in bytes) of the counter storage buffer */
     public static final String DESCRIPTOR_BUFFER_SZ_PROP_NAME = "aeron.counters.descriptor.size";
 
-    /**
-     * Timeout (in msec) for the basic NIO select call
-     */
+    /** Timeout (in msec) for the basic NIO select call */
     public static final String SELECT_TIMEOUT_PROP_NAME = "aeron.select.timeout";
 
-    /**
-     * Default byte buffer size for reads
-     */
+    /** Default byte buffer size for reads */
     public static final int READ_BYTE_BUFFER_SZ_DEFAULT = 4096;
 
-    /**
-     * Default buffer size for command buffers between threads
-     */
+    /** Default buffer size for command buffers between threads */
     public static final int COMMAND_BUFFER_SZ_DEFAULT = 65536;
 
-    /**
-     * Default buffer size for conductor buffers between the media driver and the client
-     */
+    /** Default buffer size for conductor buffers between the media driver and the client */
     public static final int ADMIN_BUFFER_SZ_DEFAULT = 65536 + TRAILER_LENGTH;
 
-    /**
-     * Size (in bytes) of the counter storage buffer
-     */
+    /** Size (in bytes) of the counter storage buffer */
     public static final int COUNTERS_BUFFER_SZ_DEFAULT = 65536;
 
-    /**
-     * Size (in bytes) of the counter storage buffer
-     */
+    /** Size (in bytes) of the counter storage buffer */
     public static final int DESCRIPTOR_BUFFER_SZ_DEFAULT = 65536;
 
-    /**
-     * Default timeout for select
-     */
+    /** Default timeout for select */
     public static final int SELECT_TIMEOUT_DEFAULT = 10;
 
-    /**
-     * Default group size estimate for NAK delay randomization
-     */
+    /** Default group size estimate for NAK delay randomization */
     public static final int NAK_GROUPSIZE_DEFAULT = 10;
-    /**
-     * Default group RTT estimate for NAK delay randomization in msec
-     */
+    /** Default group RTT estimate for NAK delay randomization in msec */
     public static final int NAK_GRTT_DEFAULT = 10;
-    /**
-     * Default max backoff for NAK delay randomization in msec
-     */
+    /** Default max backoff for NAK delay randomization in msec */
     public static final int NAK_MAX_BACKOFF_DEFAULT = 60;
 
-    /**
-     * Default group size estimate for retransmit delay randomization
-     */
+    /** Default group size estimate for retransmit delay randomization */
     public static final int RETRANS_GROUPSIZE_DEFAULT = 10;
-    /**
-     * Default group RTT estimate for retransmit delay randomization in msec
-     */
+    /** Default group RTT estimate for retransmit delay randomization in msec */
     public static final int RETRANS_GRTT_DEFAULT = 10;
-    /**
-     * Default max backoff for retransmit delay randomization in msec
-     */
+    /** Default max backoff for retransmit delay randomization in msec */
     public static final int RETRANS_MAX_BACKOFF_DEFAULT = 60;
 
-    /**
-     * Default max number of active retransmissions per Term
-     */
+    /** Default max number of active retransmissions per Term */
     public static final int MAX_RETRANSMITS_DEFAULT = 16;
 
     public static final long DESCRIPTOR_BUFFER_SIZE = 1024L;
@@ -161,14 +123,10 @@
     public static final int DESCRIPTOR_BUFFER_SZ = getInteger(DESCRIPTOR_BUFFER_SZ_PROP_NAME,
                                                               DESCRIPTOR_BUFFER_SZ_DEFAULT);
 
-    /**
-     * ticksPerWheel for TimerWheel in conductor thread
-     */
+    /** ticksPerWheel for TimerWheel in conductor thread */
     public static final int MEDIA_CONDUCTOR_TICKS_PER_WHEEL = 1024;
 
-    /**
-     * tickDuration (in MICROSECONDS) for TimerWheel in conductor thread
-     */
+    /** tickDuration (in MICROSECONDS) for TimerWheel in conductor thread */
     public static final int MEDIA_CONDUCTOR_TICK_DURATION_US = 10 * 1000;
 
     private final File adminDirFile;
@@ -209,27 +167,20 @@
         bufferManagement = newMappedBufferManager(DATA_DIR_NAME);
         countersCreator = new StatusBufferCreator(DESCRIPTOR_BUFFER_SIZE, COUNTERS_BUFFER_SIZE);
 
-        final Context ctx =
-            new Context().conductorCommandBuffer(COMMAND_BUFFER_SZ)
-                         .receiverCommandBuffer(COMMAND_BUFFER_SZ)
-                         .receiverNioSelector(rcvNioSelector)
-                         .conductorNioSelector(new NioSelector())
-                         .senderFlowControl(UnicastSenderControlStrategy::new)
-                         .conductorShmBuffers(conductorShmBuffers)
-                         .bufferManagement(bufferManagement)
-                         .conductorTimerWheel(new TimerWheel(MEDIA_CONDUCTOR_TICK_DURATION_US,
-                                                             TimeUnit.MICROSECONDS,
-                                                             MEDIA_CONDUCTOR_TICKS_PER_WHEEL))
-                         .newReceiveBufferEventQueue(new OneToOneConcurrentArrayQueue<>(1024))
-                         .mtuLength(CommonConfiguration.MTU_LENGTH);
-
-<<<<<<< HEAD
-        ctx.dataFrameHandlerFactory(
-            new DataFrameHandlerFactory(rcvNioSelector,
-                                        new MediaConductorProxy(ctx.mediaCommandBuffer(), rcvNioSelector)));
-
-=======
->>>>>>> 317494ef
+        final Context ctx = new Context()
+                                .conductorCommandBuffer(COMMAND_BUFFER_SZ)
+                                .receiverCommandBuffer(COMMAND_BUFFER_SZ)
+                                .receiverNioSelector(rcvNioSelector)
+                                .conductorNioSelector(new NioSelector())
+                                .senderFlowControl(UnicastSenderControlStrategy::new)
+                                .conductorShmBuffers(conductorShmBuffers)
+                                .bufferManagement(bufferManagement)
+                                .conductorTimerWheel(new TimerWheel(MEDIA_CONDUCTOR_TICK_DURATION_US,
+                                                                    TimeUnit.MICROSECONDS,
+                                                                    MEDIA_CONDUCTOR_TICKS_PER_WHEEL))
+                                .newReceiveBufferEventQueue(new OneToOneConcurrentArrayQueue<>(1024))
+                                .mtuLength(CommonConfiguration.MTU_LENGTH);
+
         ctx.receiverProxy(new ReceiverProxy(ctx.receiverCommandBuffer(),
                                             ctx.conductorNioSelector(),
                                             ctx.newReceiveBufferEventQueue()));
