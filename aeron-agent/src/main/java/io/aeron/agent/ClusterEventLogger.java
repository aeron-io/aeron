/*
 * Copyright 2014-2021 Real Logic Limited.
 *
 * Licensed under the Apache License, Version 2.0 (the "License");
 * you may not use this file except in compliance with the License.
 * You may obtain a copy of the License at
 *
 * https://www.apache.org/licenses/LICENSE-2.0
 *
 * Unless required by applicable law or agreed to in writing, software
 * distributed under the License is distributed on an "AS IS" BASIS,
 * WITHOUT WARRANTIES OR CONDITIONS OF ANY KIND, either express or implied.
 * See the License for the specific language governing permissions and
 * limitations under the License.
 */
package io.aeron.agent;

import io.aeron.cluster.ConsensusModule;
import org.agrona.concurrent.UnsafeBuffer;
import org.agrona.concurrent.ringbuffer.ManyToOneRingBuffer;
import org.agrona.concurrent.ringbuffer.RingBuffer;

import static io.aeron.agent.ClusterEventCode.*;
import static io.aeron.agent.ClusterEventEncoder.*;
import static io.aeron.agent.CommonEventEncoder.*;
import static io.aeron.agent.EventConfiguration.EVENT_RING_BUFFER;

/**
 * Event logger interface used by interceptors for recording cluster events into a {@link RingBuffer} for a
 * {@link ConsensusModule} events via a Java Agent.
 */
public final class ClusterEventLogger
{
    /**
     * Logger for writing into the {@link EventConfiguration#EVENT_RING_BUFFER}.
     */
    public static final ClusterEventLogger LOGGER = new ClusterEventLogger(EVENT_RING_BUFFER);

    private final ManyToOneRingBuffer ringBuffer;

    ClusterEventLogger(final ManyToOneRingBuffer eventRingBuffer)
    {
        ringBuffer = eventRingBuffer;
    }

    /**
     * Log a new leadership term event.
     *
<<<<<<< HEAD
     * @param logLeadershipTermId term for which log entries are present.
     * @param nextLeadershipTermId next term relative to the logLeadershipTermId
     * @param nextTermBaseLogPosition base log position for the next term
     * @param nextLogPosition     committed log position for next term
     * @param leadershipTermId    new leadership term id.
     * @param termBaseLogPosition position the log reached at base of new term.
     * @param logPosition         position the log reached for the new term.
     * @param leaderRecordingId   of the log in the leader archive.
     * @param timestamp           of the the new term.
     * @param leaderMemberId      member id for the new leader.
     * @param logSessionId        session id of the log extension.
     * @param isStartup           is the leader starting up fresh.
=======
     * @param logLeadershipTermId     term for which log entries are present.
     * @param nextLeadershipTermId    next term relative to the logLeadershipTermId
     * @param nextTermBaseLogPosition base log position for the next term.
     * @param nextLogPosition         committed log position for next term.
     * @param leadershipTermId        new leadership term id.
     * @param termBaseLogPosition     position the log reached at base of new term.
     * @param logPosition             position the log reached for the new term.
     * @param leaderRecordingId       of the log in the leader archive.
     * @param timestamp               of the the new term.
     * @param leaderMemberId          member id for the new leader.
     * @param logSessionId            session id of the log extension.
     * @param isStartup               is the leader starting up fresh.
>>>>>>> c7e185bf
     */
    public void logNewLeadershipTerm(
        final long logLeadershipTermId,
        final long nextLeadershipTermId,
        final long nextTermBaseLogPosition,
        final long nextLogPosition,
        final long leadershipTermId,
        final long termBaseLogPosition,
        final long logPosition,
        final long leaderRecordingId,
        final long timestamp,
        final int leaderMemberId,
        final int logSessionId,
        final boolean isStartup)
    {
        final int length = newLeaderShipTermLength();
        final int captureLength = captureLength(length);
        final int encodedLength = encodedLength(captureLength);
        final ManyToOneRingBuffer ringBuffer = this.ringBuffer;
        final int index = ringBuffer.tryClaim(NEW_LEADERSHIP_TERM.toEventCodeId(), encodedLength);

        if (index > 0)
        {
            try
            {
                encodeNewLeadershipTerm(
                    (UnsafeBuffer)ringBuffer.buffer(),
                    index,
                    captureLength,
                    length,
                    logLeadershipTermId,
                    nextLeadershipTermId,
                    nextTermBaseLogPosition,
                    nextLogPosition,
                    leadershipTermId,
                    termBaseLogPosition,
                    logPosition,
                    leaderRecordingId,
                    timestamp,
                    leaderMemberId,
                    logSessionId,
                    isStartup);
            }
            finally
            {
                ringBuffer.commit(index);
            }
        }
    }

    /**
     * Log a state change event for a cluster node.
     *
     * @param eventCode for the type of state change.
     * @param oldState  before the change.
     * @param newState  after the change.
     * @param memberId  on which the change has taken place.
     * @param <E>       type representing the state change.
     */
    public <E extends Enum<E>> void logStateChange(
        final ClusterEventCode eventCode, final E oldState, final E newState, final int memberId)
    {
        final int length = stateChangeLength(oldState, newState);
        final int captureLength = captureLength(length);
        final int encodedLength = encodedLength(captureLength);
        final ManyToOneRingBuffer ringBuffer = this.ringBuffer;
        final int index = ringBuffer.tryClaim(eventCode.toEventCodeId(), encodedLength);

        if (index > 0)
        {
            try
            {
                encodeStateChange(
                    (UnsafeBuffer)ringBuffer.buffer(),
                    index,
                    captureLength,
                    length,
                    oldState,
                    newState,
                    memberId);
            }
            finally
            {
                ringBuffer.commit(index);
            }
        }
    }

    /**
     * Log a canvass position event received by the cluster node.
     *
     * @param logLeadershipTermId leadershipTermId reached by the member for it recorded log.
     * @param leadershipTermId    the most current leadershipTermId a member has seen.
     * @param logPosition         position the member has durably recorded.
     * @param followerMemberId    member who sent the event.
     */
    public void logCanvassPosition(
        final long logLeadershipTermId,
        final long leadershipTermId,
        final long logPosition,
        final int followerMemberId)
    {
        final int length = canvassPositionLength();
        final int captureLength = captureLength(length);
        final int encodedLength = encodedLength(captureLength);
        final ManyToOneRingBuffer ringBuffer = this.ringBuffer;
        final int index = ringBuffer.tryClaim(CANVASS_POSITION.toEventCodeId(), encodedLength);

        if (index > 0)
        {
            try
            {
                encodeCanvassPosition(
                    (UnsafeBuffer)ringBuffer.buffer(),
                    index,
                    captureLength,
                    length,
                    logLeadershipTermId,
                    leadershipTermId,
                    logPosition,
                    followerMemberId);
            }
            finally
            {
                ringBuffer.commit(index);
            }
        }
    }

    /**
     * Log a request to vote from a cluster candidate for leadership.
     *
     * @param logLeadershipTermId leadershipTermId processes from the log by the candidate.
     * @param logPosition         position reached in the log for the latest leadership term.
     * @param candidateTermId     the term id as the candidate sees it for the election.
     * @param candidateId         id of the candidate node.
     */
    public void logRequestVote(
        final long logLeadershipTermId,
        final long logPosition,
        final long candidateTermId,
        final int candidateId)
    {
        final int length = requestVoteLength();
        final int captureLength = captureLength(length);
        final int encodedLength = encodedLength(captureLength);
        final ManyToOneRingBuffer ringBuffer = this.ringBuffer;
        final int index = ringBuffer.tryClaim(REQUEST_VOTE.toEventCodeId(), encodedLength);

        if (index > 0)
        {
            try
            {
                encodeRequestVote(
                    (UnsafeBuffer)ringBuffer.buffer(),
                    index,
                    captureLength,
                    length,
                    logLeadershipTermId,
                    logPosition,
                    candidateTermId,
                    candidateId);
            }
            finally
            {
                ringBuffer.commit(index);
            }
        }
    }
}<|MERGE_RESOLUTION|>--- conflicted
+++ resolved
@@ -46,20 +46,6 @@
     /**
      * Log a new leadership term event.
      *
-<<<<<<< HEAD
-     * @param logLeadershipTermId term for which log entries are present.
-     * @param nextLeadershipTermId next term relative to the logLeadershipTermId
-     * @param nextTermBaseLogPosition base log position for the next term
-     * @param nextLogPosition     committed log position for next term
-     * @param leadershipTermId    new leadership term id.
-     * @param termBaseLogPosition position the log reached at base of new term.
-     * @param logPosition         position the log reached for the new term.
-     * @param leaderRecordingId   of the log in the leader archive.
-     * @param timestamp           of the the new term.
-     * @param leaderMemberId      member id for the new leader.
-     * @param logSessionId        session id of the log extension.
-     * @param isStartup           is the leader starting up fresh.
-=======
      * @param logLeadershipTermId     term for which log entries are present.
      * @param nextLeadershipTermId    next term relative to the logLeadershipTermId
      * @param nextTermBaseLogPosition base log position for the next term.
@@ -72,7 +58,6 @@
      * @param leaderMemberId          member id for the new leader.
      * @param logSessionId            session id of the log extension.
      * @param isStartup               is the leader starting up fresh.
->>>>>>> c7e185bf
      */
     public void logNewLeadershipTerm(
         final long logLeadershipTermId,
